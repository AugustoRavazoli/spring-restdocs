/*
<<<<<<< HEAD
 * Copyright 2014-2016 the original author or authors.
=======
 * Copyright 2014-2019 the original author or authors.
>>>>>>> 957f3bfa
 *
 * Licensed under the Apache License, Version 2.0 (the "License");
 * you may not use this file except in compliance with the License.
 * You may obtain a copy of the License at
 *
 *      https://www.apache.org/licenses/LICENSE-2.0
 *
 * Unless required by applicable law or agreed to in writing, software
 * distributed under the License is distributed on an "AS IS" BASIS,
 * WITHOUT WARRANTIES OR CONDITIONS OF ANY KIND, either express or implied.
 * See the License for the specific language governing permissions and
 * limitations under the License.
 */

package com.example.notes;

import static org.hamcrest.Matchers.is;
import static org.hamcrest.Matchers.notNullValue;
import static org.springframework.restdocs.headers.HeaderDocumentation.headerWithName;
import static org.springframework.restdocs.headers.HeaderDocumentation.responseHeaders;
import static org.springframework.restdocs.hypermedia.HypermediaDocumentation.linkWithRel;
import static org.springframework.restdocs.hypermedia.HypermediaDocumentation.links;
import static org.springframework.restdocs.mockmvc.MockMvcRestDocumentation.document;
import static org.springframework.restdocs.mockmvc.MockMvcRestDocumentation.documentationConfiguration;
import static org.springframework.restdocs.mockmvc.RestDocumentationRequestBuilders.get;
import static org.springframework.restdocs.mockmvc.RestDocumentationRequestBuilders.patch;
import static org.springframework.restdocs.mockmvc.RestDocumentationRequestBuilders.post;
import static org.springframework.restdocs.operation.preprocess.Preprocessors.preprocessRequest;
import static org.springframework.restdocs.operation.preprocess.Preprocessors.preprocessResponse;
import static org.springframework.restdocs.operation.preprocess.Preprocessors.prettyPrint;
import static org.springframework.restdocs.payload.PayloadDocumentation.fieldWithPath;
import static org.springframework.restdocs.payload.PayloadDocumentation.requestFields;
import static org.springframework.restdocs.payload.PayloadDocumentation.responseFields;
import static org.springframework.restdocs.snippet.Attributes.key;
import static org.springframework.test.web.servlet.result.MockMvcResultMatchers.jsonPath;
import static org.springframework.test.web.servlet.result.MockMvcResultMatchers.status;

import java.util.Arrays;
import java.util.HashMap;
import java.util.Map;

import javax.servlet.RequestDispatcher;

import org.junit.Before;
import org.junit.Rule;
import org.junit.Test;
import org.junit.runner.RunWith;
import org.springframework.beans.factory.annotation.Autowired;
import org.springframework.boot.test.SpringApplicationConfiguration;
import org.springframework.hateoas.MediaTypes;
import org.springframework.restdocs.JUnitRestDocumentation;
import org.springframework.restdocs.constraints.ConstraintDescriptions;
import org.springframework.restdocs.mockmvc.RestDocumentationResultHandler;
import org.springframework.restdocs.payload.FieldDescriptor;
import org.springframework.restdocs.payload.JsonFieldType;
import org.springframework.test.context.junit4.SpringJUnit4ClassRunner;
import org.springframework.test.context.web.WebAppConfiguration;
import org.springframework.test.web.servlet.MockMvc;
import org.springframework.test.web.servlet.setup.MockMvcBuilders;
import org.springframework.util.StringUtils;
import org.springframework.web.context.WebApplicationContext;

import com.fasterxml.jackson.databind.ObjectMapper;

@RunWith(SpringJUnit4ClassRunner.class)
@SpringApplicationConfiguration(classes = RestNotesSpringHateoas.class)
@WebAppConfiguration
public class ApiDocumentation {
	
	@Rule
	public final JUnitRestDocumentation restDocumentation = new JUnitRestDocumentation("build/generated-snippets");
	
	private RestDocumentationResultHandler documentationHandler; 

	@Autowired
	private NoteRepository noteRepository;

	@Autowired
	private TagRepository tagRepository;

	@Autowired
	private ObjectMapper objectMapper;

	@Autowired
	private WebApplicationContext context;

	private MockMvc mockMvc;

	@Before
	public void setUp() {
		this.documentationHandler = document("{method-name}",
			preprocessRequest(prettyPrint()),
			preprocessResponse(prettyPrint()));
		
		this.mockMvc = MockMvcBuilders.webAppContextSetup(this.context)
			.apply(documentationConfiguration(this.restDocumentation))
			.alwaysDo(this.documentationHandler)
			.build();
	}
	
	@Test
	public void headersExample() throws Exception {
		this.mockMvc
			.perform(get("/"))
			.andExpect(status().isOk())
			.andDo(this.documentationHandler.document(
				responseHeaders(
					headerWithName("Content-Type").description("The Content-Type of the payload, e.g. `application/hal+json`"))));
	}

	@Test
	public void errorExample() throws Exception {
		this.mockMvc
			.perform(get("/error")
				.requestAttr(RequestDispatcher.ERROR_STATUS_CODE, 400)
				.requestAttr(RequestDispatcher.ERROR_REQUEST_URI, "/notes")
				.requestAttr(RequestDispatcher.ERROR_MESSAGE, "The tag 'http://localhost:8080/tags/123' does not exist"))
			.andExpect(status().isBadRequest())
			.andExpect(jsonPath("error", is("Bad Request")))
			.andExpect(jsonPath("timestamp", is(notNullValue())))
			.andExpect(jsonPath("status", is(400)))
			.andExpect(jsonPath("path", is(notNullValue())))
			.andDo(this.documentationHandler.document(
				responseFields(
					fieldWithPath("error").description("The HTTP error that occurred, e.g. `Bad Request`"),
					fieldWithPath("message").description("A description of the cause of the error"),
					fieldWithPath("path").description("The path to which the request was made"),
					fieldWithPath("status").description("The HTTP status code, e.g. `400`"),
					fieldWithPath("timestamp").description("The time, in milliseconds, at which the error occurred"))));
	}

	@Test
	public void indexExample() throws Exception {
		this.mockMvc.perform(get("/"))
			.andExpect(status().isOk())
			.andDo(this.documentationHandler.document(
				links(
					linkWithRel("notes").description("The <<resources-notes,Notes resource>>"),
					linkWithRel("tags").description("The <<resources-tags,Tags resource>>")),
				responseFields(
					fieldWithPath("_links").description("<<resources-index-links,Links>> to other resources"))));
	}

	@Test
	public void notesListExample() throws Exception {
		this.noteRepository.deleteAll();

<<<<<<< HEAD
		createNote("REST maturity model", "http://martinfowler.com/articles/richardsonMaturityModel.html");
		createNote("Hypertext Application Language (HAL)", "http://stateless.co/hal_specification.html");
		createNote("Application-Level Profile Semantics (ALPS)", "http://alps.io/spec/");
		
		this.mockMvc
			.perform(get("/notes"))
			.andExpect(status().isOk())
			.andDo(this.documentationHandler.document(
=======
		createNote("REST maturity model",
				"https://martinfowler.com/articles/richardsonMaturityModel.html");
		createNote("Hypertext Application Language (HAL)",
		
				"https://github.com/mikekelly/hal_specification");
		createNote("Application-Level Profile Semantics (ALPS)", "https://github.com/alps-io/spec");
		this.document.snippets(
>>>>>>> 957f3bfa
				responseFields(
					fieldWithPath("_embedded.notes").description("An array of <<resources-note, Note resources>>"))));
	}

	@Test
	public void notesCreateExample() throws Exception {
		Map<String, String> tag = new HashMap<String, String>();
		tag.put("name", "REST");

		String tagLocation = this.mockMvc
			.perform(post("/tags")
				.contentType(MediaTypes.HAL_JSON)
				.content(this.objectMapper.writeValueAsString(tag)))
			.andExpect(status().isCreated())
			.andReturn().getResponse().getHeader("Location");

		Map<String, Object> note = new HashMap<String, Object>();
		note.put("title", "REST maturity model");
		note.put("body", "https://martinfowler.com/articles/richardsonMaturityModel.html");
		note.put("tags", Arrays.asList(tagLocation));

		ConstrainedFields fields = new ConstrainedFields(NoteInput.class);
		
		this.mockMvc
			.perform(post("/notes")
				.contentType(MediaTypes.HAL_JSON)
				.content(this.objectMapper.writeValueAsString(note)))
			.andExpect(
				status().isCreated())
			.andDo(this.documentationHandler.document(
				requestFields(
					fields.withPath("title").description("The title of the note"),
					fields.withPath("body").description("The body of the note"),
					fields.withPath("tags").description("An array of tag resource URIs"))));
	}

	@Test
	public void noteGetExample() throws Exception {
		Map<String, String> tag = new HashMap<String, String>();
		tag.put("name", "REST");

		String tagLocation = this.mockMvc
			.perform(post("/tags")
				.contentType(MediaTypes.HAL_JSON)
				.content(this.objectMapper.writeValueAsString(tag)))
			.andExpect(status().isCreated())
			.andReturn().getResponse().getHeader("Location");

		Map<String, Object> note = new HashMap<String, Object>();
		note.put("title", "REST maturity model");
		note.put("body", "https://martinfowler.com/articles/richardsonMaturityModel.html");
		note.put("tags", Arrays.asList(tagLocation));

		String noteLocation = this.mockMvc
			.perform(post("/notes")
				.contentType(MediaTypes.HAL_JSON)
				.content(this.objectMapper.writeValueAsString(note)))
			.andExpect(status().isCreated())
			.andReturn().getResponse().getHeader("Location");
		
		this.mockMvc
			.perform(get(noteLocation))
			.andExpect(status().isOk())
			.andExpect(jsonPath("title", is(note.get("title"))))
			.andExpect(jsonPath("body", is(note.get("body"))))
			.andExpect(jsonPath("_links.self.href", is(noteLocation)))
			.andExpect(jsonPath("_links.note-tags", is(notNullValue())))
			.andDo(this.documentationHandler.document(
				links(
					linkWithRel("self").description("This <<resources-note,note>>"),
					linkWithRel("note-tags").description("This note's <<resources-note-tags,tags>>")),
				responseFields(
					fieldWithPath("title").description("The title of the note"),
					fieldWithPath("body").description("The body of the note"),
					fieldWithPath("_links").description("<<resources-note-links,Links>> to other resources"))));

	}

	@Test
	public void tagsListExample() throws Exception {
		this.noteRepository.deleteAll();
		this.tagRepository.deleteAll();

		createTag("REST");
		createTag("Hypermedia");
		createTag("HTTP");
		
		this.mockMvc
			.perform(get("/tags"))
			.andExpect(status().isOk())
			.andDo(this.documentationHandler.document(
				responseFields(
					fieldWithPath("_embedded.tags").description("An array of <<resources-tag,Tag resources>>"))));
	}

	@Test
	public void tagsCreateExample() throws Exception {
		Map<String, String> tag = new HashMap<String, String>();
		tag.put("name", "REST");

		ConstrainedFields fields = new ConstrainedFields(TagInput.class);
		
		this.mockMvc
			.perform(post("/tags")
				.contentType(MediaTypes.HAL_JSON)
				.content(this.objectMapper.writeValueAsString(tag)))
			.andExpect(status().isCreated())
			.andDo(this.documentationHandler.document(
				requestFields(
					fields.withPath("name").description("The name of the tag"))));
	}

	@Test
	public void noteUpdateExample() throws Exception {
		Map<String, Object> note = new HashMap<String, Object>();
		note.put("title", "REST maturity model");
		note.put("body", "https://martinfowler.com/articles/richardsonMaturityModel.html");

		String noteLocation = this.mockMvc
			.perform(post("/notes")
				.contentType(MediaTypes.HAL_JSON)
				.content(this.objectMapper.writeValueAsString(note)))
			.andExpect(status().isCreated())
			.andReturn().getResponse().getHeader("Location");

		this.mockMvc
			.perform(get(noteLocation))
			.andExpect(status().isOk())
			.andExpect(jsonPath("title", is(note.get("title"))))
			.andExpect(jsonPath("body", is(note.get("body"))))
			.andExpect(jsonPath("_links.self.href", is(noteLocation)))
			.andExpect(jsonPath("_links.note-tags", is(notNullValue())));

		Map<String, String> tag = new HashMap<String, String>();
		tag.put("name", "REST");

		String tagLocation = this.mockMvc
			.perform(post("/tags")
				.contentType(MediaTypes.HAL_JSON)
				.content(this.objectMapper.writeValueAsString(tag)))
			.andExpect(status().isCreated())
			.andReturn().getResponse().getHeader("Location");

		Map<String, Object> noteUpdate = new HashMap<String, Object>();
		noteUpdate.put("tags", Arrays.asList(tagLocation));

		ConstrainedFields fields = new ConstrainedFields(NotePatchInput.class);

		this.mockMvc
			.perform(patch(noteLocation)
				.contentType(MediaTypes.HAL_JSON)
				.content(this.objectMapper.writeValueAsString(noteUpdate)))
			.andExpect(status().isNoContent())
			.andDo(this.documentationHandler.document(
				requestFields(
					fields.withPath("title")
						.description("The title of the note")
						.type(JsonFieldType.STRING)
						.optional(),
					fields.withPath("body")
						.description("The body of the note")
						.type(JsonFieldType.STRING)
						.optional(),
					fields.withPath("tags")
						.description("An array of tag resource URIs"))));
	}

	@Test
	public void tagGetExample() throws Exception {
		Map<String, String> tag = new HashMap<String, String>();
		tag.put("name", "REST");

		String tagLocation = this.mockMvc
			.perform(post("/tags")
				.contentType(MediaTypes.HAL_JSON)
				.content(this.objectMapper.writeValueAsString(tag)))
			.andExpect(status().isCreated())
			.andReturn().getResponse().getHeader("Location");

		this.mockMvc
			.perform(get(tagLocation))
			.andExpect(status().isOk())
			.andExpect(jsonPath("name", is(tag.get("name"))))
			.andDo(this.documentationHandler.document(
				links(
					linkWithRel("self").description("This <<resources-tag,tag>>"),
					linkWithRel("tagged-notes").description("The <<resources-tagged-notes,notes>> that have this tag")),
				responseFields(
					fieldWithPath("name").description("The name of the tag"),
					fieldWithPath("_links").description("<<resources-tag-links,Links>> to other resources"))));
	}

	@Test
	public void tagUpdateExample() throws Exception {
		Map<String, String> tag = new HashMap<String, String>();
		tag.put("name", "REST");

		String tagLocation = this.mockMvc
			.perform(post("/tags")
				.contentType(MediaTypes.HAL_JSON)
				.content(this.objectMapper.writeValueAsString(tag)))
			.andExpect(status().isCreated())
			.andReturn().getResponse().getHeader("Location");

		Map<String, Object> tagUpdate = new HashMap<String, Object>();
		tagUpdate.put("name", "RESTful");

		ConstrainedFields fields = new ConstrainedFields(TagPatchInput.class);
		
		this.mockMvc
			.perform(patch(tagLocation)
				.contentType(MediaTypes.HAL_JSON)
				.content(this.objectMapper.writeValueAsString(tagUpdate)))
			.andExpect(status().isNoContent())
			.andDo(this.documentationHandler.document(
				requestFields(
					fields.withPath("name").description("The name of the tag"))));
	}

	private void createNote(String title, String body) {
		Note note = new Note();
		note.setTitle(title);
		note.setBody(body);

		this.noteRepository.save(note);
	}

	private void createTag(String name) {
		Tag tag = new Tag();
		tag.setName(name);
		this.tagRepository.save(tag);
	}

	private static class ConstrainedFields {

		private final ConstraintDescriptions constraintDescriptions;

		ConstrainedFields(Class<?> input) {
			this.constraintDescriptions = new ConstraintDescriptions(input);
		}

		private FieldDescriptor withPath(String path) {
			return fieldWithPath(path).attributes(key("constraints").value(StringUtils
					.collectionToDelimitedString(this.constraintDescriptions
							.descriptionsForProperty(path), ". ")));
		}
	}

}<|MERGE_RESOLUTION|>--- conflicted
+++ resolved
@@ -1,9 +1,5 @@
 /*
-<<<<<<< HEAD
- * Copyright 2014-2016 the original author or authors.
-=======
  * Copyright 2014-2019 the original author or authors.
->>>>>>> 957f3bfa
  *
  * Licensed under the Apache License, Version 2.0 (the "License");
  * you may not use this file except in compliance with the License.
@@ -72,11 +68,11 @@
 @SpringApplicationConfiguration(classes = RestNotesSpringHateoas.class)
 @WebAppConfiguration
 public class ApiDocumentation {
-	
+
 	@Rule
 	public final JUnitRestDocumentation restDocumentation = new JUnitRestDocumentation("build/generated-snippets");
-	
-	private RestDocumentationResultHandler documentationHandler; 
+
+	private RestDocumentationResultHandler documentationHandler;
 
 	@Autowired
 	private NoteRepository noteRepository;
@@ -97,13 +93,13 @@
 		this.documentationHandler = document("{method-name}",
 			preprocessRequest(prettyPrint()),
 			preprocessResponse(prettyPrint()));
-		
+
 		this.mockMvc = MockMvcBuilders.webAppContextSetup(this.context)
 			.apply(documentationConfiguration(this.restDocumentation))
 			.alwaysDo(this.documentationHandler)
 			.build();
 	}
-	
+
 	@Test
 	public void headersExample() throws Exception {
 		this.mockMvc
@@ -151,24 +147,14 @@
 	public void notesListExample() throws Exception {
 		this.noteRepository.deleteAll();
 
-<<<<<<< HEAD
-		createNote("REST maturity model", "http://martinfowler.com/articles/richardsonMaturityModel.html");
-		createNote("Hypertext Application Language (HAL)", "http://stateless.co/hal_specification.html");
-		createNote("Application-Level Profile Semantics (ALPS)", "http://alps.io/spec/");
-		
+		createNote("REST maturity model", "https://martinfowler.com/articles/richardsonMaturityModel.html");
+		createNote("Hypertext Application Language (HAL)", "https://github.com/mikekelly/hal_specification");
+		createNote("Application-Level Profile Semantics (ALPS)", "https://github.com/alps-io/spec");
+
 		this.mockMvc
 			.perform(get("/notes"))
 			.andExpect(status().isOk())
 			.andDo(this.documentationHandler.document(
-=======
-		createNote("REST maturity model",
-				"https://martinfowler.com/articles/richardsonMaturityModel.html");
-		createNote("Hypertext Application Language (HAL)",
-		
-				"https://github.com/mikekelly/hal_specification");
-		createNote("Application-Level Profile Semantics (ALPS)", "https://github.com/alps-io/spec");
-		this.document.snippets(
->>>>>>> 957f3bfa
 				responseFields(
 					fieldWithPath("_embedded.notes").description("An array of <<resources-note, Note resources>>"))));
 	}
@@ -191,7 +177,7 @@
 		note.put("tags", Arrays.asList(tagLocation));
 
 		ConstrainedFields fields = new ConstrainedFields(NoteInput.class);
-		
+
 		this.mockMvc
 			.perform(post("/notes")
 				.contentType(MediaTypes.HAL_JSON)
@@ -228,7 +214,7 @@
 				.content(this.objectMapper.writeValueAsString(note)))
 			.andExpect(status().isCreated())
 			.andReturn().getResponse().getHeader("Location");
-		
+
 		this.mockMvc
 			.perform(get(noteLocation))
 			.andExpect(status().isOk())
@@ -255,7 +241,7 @@
 		createTag("REST");
 		createTag("Hypermedia");
 		createTag("HTTP");
-		
+
 		this.mockMvc
 			.perform(get("/tags"))
 			.andExpect(status().isOk())
@@ -270,7 +256,7 @@
 		tag.put("name", "REST");
 
 		ConstrainedFields fields = new ConstrainedFields(TagInput.class);
-		
+
 		this.mockMvc
 			.perform(post("/tags")
 				.contentType(MediaTypes.HAL_JSON)
@@ -377,7 +363,7 @@
 		tagUpdate.put("name", "RESTful");
 
 		ConstrainedFields fields = new ConstrainedFields(TagPatchInput.class);
-		
+
 		this.mockMvc
 			.perform(patch(tagLocation)
 				.contentType(MediaTypes.HAL_JSON)
