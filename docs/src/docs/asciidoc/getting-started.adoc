[[getting-started]]
== Getting started

This section describes how to get started with Spring REST Docs.



[[getting-started-sample-applications]]
=== Sample applications

<<<<<<< HEAD
If you want to jump straight in, a number of sample applications are available:
=======
If you want to jump straight in, there are two sample applications available.
{samples}/rest-notes-spring-hateoas[One sample] uses
https://projects.spring.io/spring-hateoas/[Spring HATEOAS] and
{samples}/rest-notes-spring-data-rest[the other] uses
https://projects.spring.io/spring-data-rest/[Spring Data REST]. Both samples use
Spring REST Docs to produce a detailed API guide and a getting started walkthrough.
>>>>>>> 957f3bfa


[cols="3,2,10"]
.MockMvc
|===
| Sample | Build system | Description

| {samples}/rest-notes-spring-data-rest[Spring Data REST]
| Maven
| Demonstrates the creation of a getting started guide and an API guide for a service
  implemented using http://projects.spring.io/spring-data-rest/[Spring Data REST].

| {samples}/rest-notes-spring-hateoas[Spring HATEOAS]
| Gradle
| Demonstrates the creation of a getting started guide and an API guide for a service
  implemented using http://projects.spring.io/spring-hateoas/[Spring HATEOAS].

|===


[cols="3,2,10"]
.REST Assured
|===
| Sample | Build system | Description

| {samples}/rest-notes-grails[Grails]
| Gradle
| Demonstrates the use of Spring REST docs with https://grails.org[Grails] and
  https://github.com/spockframework/spock[Spock].

| {samples}/rest-assured[REST Assured]
| Gradle
| Demonstrates the use of Spring REST Docs with http://rest-assured.io[REST Assured].

|===


[cols="3,2,10"]
.Advanced
|===
| Sample | Build system | Description

| {samples}/rest-notes-slate[Slate]
| Gradle
| Demonstrates the use of Spring REST Docs with Markdown and
  http://github.com/tripit/slate[Slate].

| {samples}/testng[TestNG]
| Gradle
| Demonstrates the use of Spring REST Docs with http://testng.org[TestNG].

|===

[[getting-started-requirements]]
=== Requirements

Spring REST Docs has the following minimum requirements:

- Java 7
- Spring Framework 4.2

Additionally, the `spring-restdocs-restassured` module has the following minimum
requirements:

- REST Assured 2.8

[[getting-started-build-configuration]]
=== Build configuration

The first step in using Spring REST Docs is to configure your project's build. The
{samples}/rest-notes-spring-hateoas[Spring HATEOAS] and
{samples}/rest-notes-spring-data-rest[Spring Data REST] samples contain a `build.gradle`
and `pom.xml` respectively that you may wish to use as a reference. The key parts of
the configuration are described below.

[source,xml,indent=0,subs="verbatim,attributes",role="primary"]
.Maven
----
	<dependency> <1>
		<groupId>org.springframework.restdocs</groupId>
		<artifactId>spring-restdocs-mockmvc</artifactId>
		<version>{project-version}</version>
		<scope>test</scope>
	</dependency>

	<properties> <2>
		<snippetsDirectory>${project.build.directory}/generated-snippets</snippetsDirectory>
	</properties>

	<build>
		<plugins>
			<plugin> <3>
				<groupId>org.asciidoctor</groupId>
				<artifactId>asciidoctor-maven-plugin</artifactId>
				<version>1.5.2</version>
				<executions>
					<execution>
						<id>generate-docs</id>
						<phase>prepare-package</phase> <5>
						<goals>
							<goal>process-asciidoc</goal>
						</goals>
						<configuration>
							<backend>html</backend>
							<doctype>book</doctype>
							<attributes>
								<snippets>${snippetsDirectory}</snippets> <4>
							</attributes>
						</configuration>
					</execution>
				</executions>
			</plugin>
		</plugins>
	</build>
----
<1> Add a dependency on `spring-restdocs-mockmvc` in the `test` scope. If you want to use
	REST Assured rather than MockMvc, add a dependency on `spring-restdocs-restassured`
	instead.
<2> Configure a property to define the output location for generated snippets.
<3> Add the Asciidoctor plugin
<4> Define an attribute named `snippets` that can be used when including the generated
	snippets in your documentation.
<5> Using `prepare-package` allows the documentation to be
	<<getting-started-build-configuration-packaging-the-documentation, included in the
	package>>.

[source,indent=0,subs="verbatim,attributes",role="secondary"]
.Gradle
----
	plugins { <1>
		id "org.asciidoctor.convert" version "1.5.2"
	}

	dependencies { <2>
		testCompile 'org.springframework.restdocs:spring-restdocs-mockmvc:{project-version}'
	}

	ext { <3>
		snippetsDir = file('build/generated-snippets')
	}

	test { <4>
		outputs.dir snippetsDir
	}

	asciidoctor { <5>
		attributes 'snippets': snippetsDir <6>
		inputs.dir snippetsDir <7>
		dependsOn test <8>
	}
----
<1> Apply the Asciidoctor plugin.
<2> Add a dependency on `spring-restdocs-mockmvc` in the `testCompile` configuration. If
	you want to use REST Assured rather than MockMvc, add a dependency on
	`spring-restdocs-restassured` instead.
<3> Configure a property to define the output location for generated snippets.
<4> Configure the `test` task to add the snippets directory as an output.
<5> Configure the `asciidoctor` task
<6> Define an attribute named `snippets` that can be used when including the generated
	snippets in your documentation.
<7> Configure the snippets directory as an input.
<8> Make the task depend on the test task so that the tests are run before the
	documentation is created.


[[getting-started-build-configuration-packaging-the-documentation]]
==== Packaging the documentation

You may want to package the generated documentation in your project's jar file, for
example to have it {spring-boot-docs}/#boot-features-spring-mvc-static-content[served as
static content] by Spring Boot. To do so, configure your project's build so that:

1. The documentation is generated before the jar is built
2. The generated documentation is included in the jar

[source,xml,indent=0,role="primary"]
.Maven
----
	<plugin> <1>
		<groupId>org.asciidoctor</groupId>
		<artifactId>asciidoctor-maven-plugin</artifactId>
		<!-- … -->
	</plugin>
	<plugin> <2>
		<artifactId>maven-resources-plugin</artifactId>
		<version>2.7</version>
		<executions>
			<execution>
				<id>copy-resources</id>
				<phase>prepare-package</phase>
				<goals>
					<goal>copy-resources</goal>
				</goals>
				<configuration> <3>
					<outputDirectory>
						${project.build.outputDirectory}/static/docs
					</outputDirectory>
					<resources>
						<resource>
							<directory>
								${project.build.directory}/generated-docs
							</directory>
						</resource>
					</resources>
				</configuration>
			</execution>
		</executions>
	</plugin>
----
<1> The existing declaration for the Asciidoctor plugin.
<2> The resource plugin must be declared after the Asciidoctor plugin as they are bound
to the same phase (`prepare-package`) and the resource plugin must run after the
Asciidoctor plugin to ensure that the documentation is generated before it's copied.
<3> Copy the generated documentation into the build output's `static/docs` directory,
from where it will be included in the jar file.

[source,indent=0,role="secondary"]
.Gradle
----
	jar {
		dependsOn asciidoctor <1>
		from ("${asciidoctor.outputDir}/html5") { <2>
			into 'static/docs'
		}
	}
----
<1> Ensure that the documentation has been generated before the jar is built.
<2> Copy the generated documentation into the jar's `static/docs` directory.



[[getting-started-documentation-snippets]]
=== Generating documentation snippets
Spring REST Docs uses
{spring-framework-docs}/#spring-mvc-test-framework[Spring's MVC Test framework] or
http://www.rest-assured.io[REST Assured] to make requests to the service that you are
documenting. It then produces documentation snippets for the request and the resulting
response.



[[getting-started-documentation-snippets-setup]]
==== Setting up your tests

Exactly how you setup your tests depends on the test framework that you're using.
Spring REST Docs provides first-class support for JUnit. Other frameworks, such as TestNG,
are also supported although slightly more setup is required.

[[getting-started-documentation-snippets-setup-junit]]
===== Setting up your JUnit tests

When using JUnit, the first step in generating documentation snippets is to declare a
`public` `JUnitRestDocumentation` field that's annotated as a JUnit `@Rule`. The
`JUnitRestDocumentation` rule is configured with the output directory into which generated
snippets should be written. This output directory should match the snippets directory that
you have configured in your `build.gradle` or `pom.xml` file.

For Maven (`pom.xml`) that will typically be `target/generated-snippets` and for
Gradle (`build.gradle`) it will typically be `build/generated-snippets`:

[source,java,indent=0,role="primary"]
.Maven
----
@Rule
public JUnitRestDocumentation restDocumentation =
		new JUnitRestDocumentation("target/generated-snippets");
----

[source,java,indent=0,role="secondary"]
.Gradle
----
@Rule
public JUnitRestDocumentation restDocumentation =
		new JUnitRestDocumentation("build/generated-snippets");
----

Next, provide an `@Before` method to configure MockMvc or REST Assured:

[source,java,indent=0,role="primary"]
.MockMvc
----
include::{examples-dir}/com/example/mockmvc/ExampleApplicationTests.java[tags=setup]
----
<1> The `MockMvc` instance is configured using a `MockMvcRestDocumentationConfigurer`. An
instance of this class can be obtained from the static `documentationConfiguration()`
method on `org.springframework.restdocs.mockmvc.MockMvcRestDocumentation`.

[source,java,indent=0,role="secondary"]
.REST Assured
----
include::{examples-dir}/com/example/restassured/ExampleApplicationTests.java[tags=setup]
----
<1> REST Assured is configured by adding a `RestAssuredRestDocumentationConfigurer` as a
`Filter`. An instance of this class can be obtained from the static
`documentationConfiguration()` method on
`org.springframework.restdocs.restassured.RestAssuredRestDocumentation`.

The configurer applies sensible defaults and also provides an API for customizing the
configuration. Refer to the <<configuration, configuration section>> for more information.



===== Setting up your tests without JUnit
[[getting-started-documentation-snippets-setup-manual]]

The configuration when JUnit is not being used is largely similar to when it is being
used. This section describes the key differences. The {samples}/testng[TestNG sample] also
illustrates the approach.

The first difference is that `ManualRestDocumentation` should be used in place of
`JUnitRestDocumentation` and there's no need for the `@Rule` annotation:

[source,java,indent=0,role="primary"]
.Maven
----
private ManualRestDocumentation restDocumentation =
		new ManualRestDocumentation("target/generated-snippets");
----

[source,java,indent=0,role="secondary"]
.Gradle
----
private ManualRestDocumentation restDocumentation =
		new ManualRestDocumentation("build/generated-snippets");
----

Secondly, `ManualRestDocumentation.beforeTest(Class, String)`
must be called before each test. This can be done as part of the method that is
configuring MockMVC or REST Assured:

[source,java,indent=0,role="primary"]
.MockMvc
----
include::{examples-dir}/com/example/mockmvc/ExampleApplicationTestNgTests.java[tags=setup]
----

[source,java,indent=0,role="secondary"]
.REST Assured
----
include::{examples-dir}/com/example/restassured/ExampleApplicationTestNgTests.java[tags=setup]
----

Lastly, `ManualRestDocumentation.afterTest` must be called after each test. For example,
with TestNG:

[source,java,indent=0]
----
include::{examples-dir}/com/example/restassured/ExampleApplicationTestNgTests.java[tags=teardown]
----

[[getting-started-documentation-snippets-invoking-the-service]]
==== Invoking the RESTful service

Now that the testing framework has been configured, it can be used to invoke the RESTful
service and document the request and response. For example:

[source,java,indent=0,role="primary"]
.MockMvc
----
include::{examples-dir}/com/example/mockmvc/InvokeService.java[tags=invoke-service]
----
<1> Invoke the root (`/`) of the service and indicate that an `application/json` response
is required.
<2> Assert that the service produced the expected response.
<3> Document the call to the service, writing the snippets into a directory named `index`
that will be located beneath the configured output directory. The snippets are written by
a `RestDocumentationResultHandler`. An instance of this class can be obtained from the
static `document` method on
`org.springframework.restdocs.mockmvc.MockMvcRestDocumentation`.

[source,java,indent=0,role="secondary"]
.REST Assured
----
include::{examples-dir}/com/example/restassured/InvokeService.java[tags=invoke-service]
----
<1> Apply the specification that was initialised in the `@Before` method.
<2> Indicate that an `application/json` response is required.
<3> Document the call to the service, writing the snippets into a directory named `index`
that will be located beneath the configured output directory. The snippets are written by
a `RestDocumentationFilter`. An instance of this class can be obtained from the
static `document` method on
`org.springframework.restdocs.restassured.RestAssuredRestDocumentation`.
<4> Invoke the root (`/`) of the service.
<5> Assert that the service produce the expected response.

By default, four snippets are written:

 * `<output-directory>/index/curl-request.adoc`
 * `<output-directory>/index/http-request.adoc`
 * `<output-directory>/index/http-response.adoc`
 * `<output-directory>/index/httpie-request.adoc`

Refer to <<documenting-your-api>> for more information about these and other snippets
that can be produced by Spring REST Docs.



[[getting-started-using-the-snippets]]
=== Using the snippets

<<<<<<< HEAD
Before using the generated snippets, a `.adoc` source file must be created. You can name
the file whatever you like as long as it has a `.adoc` suffix. The result HTML file will
have the same name but with a `.html` suffix. The default location of the source files and
the resulting HTML files depends on whether you are using Maven or Gradle:

[cols="2,5,8"]
|===
| Build tool | Source files | Generated files

| Maven
| `src/main/asciidoc/*.adoc`
| `target/generated-docs/*.html`

| Gradle
| `src/docs/asciidoc/*.adoc`
| `build/asciidoc/html5/*.html`

|===

The generated snippets can then be included in the manually created Asciidoctor file from
above using the
http://asciidoctor.org/docs/asciidoc-syntax-quick-reference/#include-files[include macro].
=======
The generated snippets can be included in your documentation using the
https://asciidoctor.org/docs/asciidoc-syntax-quick-reference/#include-files[include macro].
>>>>>>> 957f3bfa
The `snippets` attribute specified in the <<getting-started-build-configuration, build
configuration>> can be used to reference the snippets output directory. For example:

[source,adoc,indent=0]
----
\include::{snippets}/index/curl-request.adoc[]
----<|MERGE_RESOLUTION|>--- conflicted
+++ resolved
@@ -8,16 +8,7 @@
 [[getting-started-sample-applications]]
 === Sample applications
 
-<<<<<<< HEAD
 If you want to jump straight in, a number of sample applications are available:
-=======
-If you want to jump straight in, there are two sample applications available.
-{samples}/rest-notes-spring-hateoas[One sample] uses
-https://projects.spring.io/spring-hateoas/[Spring HATEOAS] and
-{samples}/rest-notes-spring-data-rest[the other] uses
-https://projects.spring.io/spring-data-rest/[Spring Data REST]. Both samples use
-Spring REST Docs to produce a detailed API guide and a getting started walkthrough.
->>>>>>> 957f3bfa
 
 
 [cols="3,2,10"]
@@ -418,7 +409,6 @@
 [[getting-started-using-the-snippets]]
 === Using the snippets
 
-<<<<<<< HEAD
 Before using the generated snippets, a `.adoc` source file must be created. You can name
 the file whatever you like as long as it has a `.adoc` suffix. The result HTML file will
 have the same name but with a `.html` suffix. The default location of the source files and
@@ -440,11 +430,7 @@
 
 The generated snippets can then be included in the manually created Asciidoctor file from
 above using the
-http://asciidoctor.org/docs/asciidoc-syntax-quick-reference/#include-files[include macro].
-=======
-The generated snippets can be included in your documentation using the
 https://asciidoctor.org/docs/asciidoc-syntax-quick-reference/#include-files[include macro].
->>>>>>> 957f3bfa
 The `snippets` attribute specified in the <<getting-started-build-configuration, build
 configuration>> can be used to reference the snippets output directory. For example:
 
