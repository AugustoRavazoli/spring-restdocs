--- conflicted
+++ resolved
@@ -157,30 +157,14 @@
 	}
 ----
 <1> Apply the Asciidoctor plugin.
-<<<<<<< HEAD
-<2> Add a dependency on `spring-restdocs-asciidoctor` in the `asciidoctor` configuration.
-This will automatically configure the `snippets` attribute for use in your `.adoc` files
-to point to `build/generated-snippets`. It will also allow you to use the `operation`
-block macro.
-<3> Add a dependency on `spring-restdocs-mockmvc` in the `testImplementation`
-configuration. If you want to use `WebTestClient`, add a dependency on
-`spring-restdocs-webtestclient` instead.
-<4> Configure a property to define the output location for generated snippets.
-<5> Configure the `test` task to add the snippets directory as an output.
-<6> Configure the `asciidoctor` task
-<7> Configure the snippets directory as an input.
-<8> Make the task depend on the test task so that the tests are run before the
-	documentation is created.
-=======
 <2> Declare the `asciidoctorExt` configuration for dependencies that extend Asciidoctor.
 <3> Add a dependency on `spring-restdocs-asciidoctor` in the `asciidoctorExt`
 configuration. This will automatically configure the `snippets` attribute for use in your
 `.adoc` files to point to `build/generated-snippets`. It will also allow you to use the
 `operation` block macro.
 <4> Add a dependency on `spring-restdocs-mockmvc` in the `testImplementation`
-configuration. If you want to use `WebTestClient` or REST Assured rather than MockMvc,
-add a dependency on `spring-restdocs-webtestclient` or `spring-restdocs-restassured`
-respectively instead.
+configuration. If you want to use `WebTestClient`, add a dependency on
+`spring-restdocs-webtestclient` instead.
 <5> Configure a property to define the output location for generated snippets.
 <6> Configure the `test` task to add the snippets directory as an output.
 <7> Configure the `asciidoctor` task.
@@ -188,7 +172,6 @@
 <9> Configure the use of the `asciidoctorExt` configuration for extensions.
 <10> Make the task depend on the test task so that the tests are run before the
 documentation is created.
->>>>>>> 838004e1
 ====
 
 [[getting-started-build-configuration-packaging-the-documentation]]
