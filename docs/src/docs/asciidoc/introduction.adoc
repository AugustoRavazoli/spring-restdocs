--- conflicted
+++ resolved
@@ -9,17 +9,9 @@
 Asciidoctor processes plain text and produces HTML, styled and laid out to suit your needs.
 If you prefer, you can also configure Spring REST Docs to use Markdown.
 
-<<<<<<< HEAD
-Spring REST Docs uses snippets produced by tests written with Spring MVC's
-{spring-framework-docs}/testing.html#spring-mvc-test-framework[test framework] or Spring
-WebFlux's {spring-framework-docs}/testing.html#webtestclient[`WebTestClient`]. This
-test-driven approach helps to guarantee the accuracy of your service's documentation. If
-a snippet is incorrect, the test that produces it fails.
-=======
-Spring REST Docs uses snippets produced by tests written with Spring MVC's {spring-framework-docs}/testing.html#spring-mvc-test-framework[test framework], Spring WebFlux's {spring-framework-docs}/testing.html#webtestclient[`WebTestClient`] or http://rest-assured.io[REST Assured 3].
+Spring REST Docs uses snippets produced by tests written with Spring MVC's {spring-framework-docs}/testing.html#spring-mvc-test-framework[test framework] or Spring WebFlux's {spring-framework-docs}/testing.html#webtestclient[`WebTestClient`].
 This test-driven approach helps to guarantee the accuracy of your service's documentation.
 If a snippet is incorrect, the test that produces it fails.
->>>>>>> 87e7a7bb
 
 Documenting a RESTful service is largely about describing its resources.
 Two key parts of each resource's description are the details of the HTTP requests that it consumes and the HTTP responses that it produces.
