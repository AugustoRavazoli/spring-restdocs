/*
 * Copyright 2014-2016 the original author or authors.
 *
 * Licensed under the Apache License, Version 2.0 (the "License");
 * you may not use this file except in compliance with the License.
 * You may obtain a copy of the License at
 *
 *      http://www.apache.org/licenses/LICENSE-2.0
 *
 * Unless required by applicable law or agreed to in writing, software
 * distributed under the License is distributed on an "AS IS" BASIS,
 * WITHOUT WARRANTIES OR CONDITIONS OF ANY KIND, either express or implied.
 * See the License for the specific language governing permissions and
 * limitations under the License.
 */

package org.springframework.restdocs.headers;

import java.io.IOException;
import java.util.Arrays;

import org.junit.Test;

import org.springframework.restdocs.AbstractSnippetTests;
import org.springframework.restdocs.templates.TemplateEngine;
import org.springframework.restdocs.templates.TemplateFormat;
import org.springframework.restdocs.templates.TemplateResourceResolver;
import org.springframework.restdocs.templates.mustache.MustacheTemplateEngine;
import org.springframework.restdocs.test.OperationBuilder;

import static org.hamcrest.CoreMatchers.containsString;
import static org.mockito.BDDMockito.given;
import static org.mockito.Mockito.mock;
import static org.springframework.restdocs.headers.HeaderDocumentation.headerWithName;
import static org.springframework.restdocs.snippet.Attributes.attributes;
import static org.springframework.restdocs.snippet.Attributes.key;

/**
 * Tests for {@link RequestHeadersSnippet}.
 *
 * @author Andreas Evers
 * @author Andy Wilkinson
 */
public class RequestHeadersSnippetTests extends AbstractSnippetTests {

	public RequestHeadersSnippetTests(String name, TemplateFormat templateFormat) {
		super(name, templateFormat);
	}

	@Test
	public void requestWithHeaders() throws IOException {
		this.snippet.expectRequestHeaders("request-with-headers")
				.withContents(tableWithHeader("Name", "Description").row("X-Test", "one")
						.row("Accept", "two").row("Accept-Encoding", "three")
						.row("Accept-Language", "four").row("Cache-Control", "five")
						.row("Connection", "six"));
<<<<<<< HEAD
		new RequestHeadersSnippet(
				Arrays.asList(headerWithName("X-Test").description("one"),
						headerWithName("Accept").description("two"),
						headerWithName("Accept-Encoding").description("three"),
						headerWithName("Accept-Language").description("four"),
						headerWithName("Cache-Control").description("five"),
						headerWithName("Connection").description("six")))
								.document(
										operationBuilder("request-with-headers")
												.request("http://localhost")
												.header("X-Test", "test")
												.header("Accept", "*/*")
												.header("Accept-Encoding",
														"gzip, deflate")
								.header("Accept-Language", "en-US,en;q=0.5")
								.header("Cache-Control", "max-age=0")
								.header("Connection", "keep-alive").build());
=======
		new RequestHeadersSnippet(Arrays.asList(
				headerWithName("X-Test").description("one"),
				headerWithName("Accept").description("two"),
				headerWithName("Accept-Encoding").description("three"),
				headerWithName("Accept-Language").description("four"),
				headerWithName("Cache-Control").description("five"),
				headerWithName("Connection").description("six")))
						.document(new OperationBuilder("request-with-headers",
								this.snippet.getOutputDirectory())
										.request("http://localhost")
										.header("X-Test", "test").header("Accept", "*/*")
										.header("Accept-Encoding", "gzip, deflate")
										.header("Accept-Language", "en-US,en;q=0.5")
										.header("Cache-Control", "max-age=0")
										.header("Connection", "keep-alive").build());
>>>>>>> a3e68835
	}

	@Test
	public void caseInsensitiveRequestHeaders() throws IOException {
		this.snippet.expectRequestHeaders("case-insensitive-request-headers")
				.withContents(
						tableWithHeader("Name", "Description").row("X-Test", "one"));
		new RequestHeadersSnippet(
				Arrays.asList(headerWithName("X-Test").description("one")))
						.document(operationBuilder("case-insensitive-request-headers")
								.request("/").header("X-test", "test").build());
	}

	@Test
	public void undocumentedRequestHeader() throws IOException {
		new RequestHeadersSnippet(
				Arrays.asList(headerWithName("X-Test").description("one")))
						.document(new OperationBuilder("undocumented-request-header",
								this.snippet.getOutputDirectory())
										.request("http://localhost")
										.header("X-Test", "test").header("Accept", "*/*")
										.build());
	}

	@Test
	public void requestHeadersWithCustomAttributes() throws IOException {
		this.snippet.expectRequestHeaders("request-headers-with-custom-attributes")
				.withContents(containsString("Custom title"));
		TemplateResourceResolver resolver = mock(TemplateResourceResolver.class);
		given(resolver.resolveTemplateResource("request-headers"))
				.willReturn(snippetResource("request-headers-with-title"));
		new RequestHeadersSnippet(
				Arrays.asList(headerWithName("X-Test").description("one")),
				attributes(key("title").value("Custom title"))).document(
						operationBuilder("request-headers-with-custom-attributes")
								.attribute(TemplateEngine.class.getName(),
										new MustacheTemplateEngine(resolver))
								.request("http://localhost").header("X-Test", "test")
								.build());
	}

	@Test
	public void requestHeadersWithCustomDescriptorAttributes() throws IOException {
		this.snippet
				.expectRequestHeaders("request-headers-with-custom-descriptor-attributes")
				.withContents(//
						tableWithHeader("Name", "Description", "Foo")
								.row("X-Test", "one", "alpha")
								.row("Accept-Encoding", "two", "bravo")
								.row("Accept", "three", "charlie"));
		TemplateResourceResolver resolver = mock(TemplateResourceResolver.class);
		given(resolver.resolveTemplateResource("request-headers"))
				.willReturn(snippetResource("request-headers-with-extra-column"));
<<<<<<< HEAD
		new RequestHeadersSnippet(Arrays.asList(
				headerWithName("X-Test").description("one")
						.attributes(key("foo").value("alpha")),
				headerWithName("Accept-Encoding").description("two")
						.attributes(key("foo").value("bravo")),
				headerWithName("Accept").description("three")
						.attributes(key("foo").value("charlie"))))
								.document(operationBuilder(
										"request-headers-with-custom-descriptor-attributes")
=======
		new RequestHeadersSnippet(
				Arrays.asList(
						headerWithName("X-Test").description("one")
								.attributes(key("foo").value(
										"alpha")),
						headerWithName("Accept-Encoding").description("two")
								.attributes(key("foo").value("bravo")),
						headerWithName("Accept").description("three").attributes(key(
								"foo").value("charlie")))).document(new OperationBuilder(
										"request-headers-with-custom-attributes",
										this.snippet.getOutputDirectory())
>>>>>>> a3e68835
												.attribute(TemplateEngine.class.getName(),
														new MustacheTemplateEngine(
																resolver))
												.request("http://localhost")
												.header("X-Test", "test")
												.header("Accept-Encoding",
														"gzip, deflate")
										.header("Accept", "*/*").build());
	}

	@Test
	public void additionalDescriptors() throws IOException {
		this.snippet.expectRequestHeaders("additional-descriptors")
				.withContents(tableWithHeader("Name", "Description").row("X-Test", "one")
						.row("Accept", "two").row("Accept-Encoding", "three")
						.row("Accept-Language", "four").row("Cache-Control", "five")
						.row("Connection", "six"));
		HeaderDocumentation
				.requestHeaders(headerWithName("X-Test").description("one"),
						headerWithName("Accept").description("two"),
						headerWithName("Accept-Encoding").description("three"),
						headerWithName("Accept-Language").description("four"))
				.and(headerWithName("Cache-Control").description("five"),
						headerWithName("Connection").description("six"))
				.document(operationBuilder("additional-descriptors")
						.request("http://localhost").header("X-Test", "test")
						.header("Accept", "*/*")
						.header("Accept-Encoding", "gzip, deflate")
						.header("Accept-Language", "en-US,en;q=0.5")
						.header("Cache-Control", "max-age=0")
						.header("Connection", "keep-alive").build());
	}

}<|MERGE_RESOLUTION|>--- conflicted
+++ resolved
@@ -54,7 +54,6 @@
 						.row("Accept", "two").row("Accept-Encoding", "three")
 						.row("Accept-Language", "four").row("Cache-Control", "five")
 						.row("Connection", "six"));
-<<<<<<< HEAD
 		new RequestHeadersSnippet(
 				Arrays.asList(headerWithName("X-Test").description("one"),
 						headerWithName("Accept").description("two"),
@@ -62,33 +61,13 @@
 						headerWithName("Accept-Language").description("four"),
 						headerWithName("Cache-Control").description("five"),
 						headerWithName("Connection").description("six")))
-								.document(
-										operationBuilder("request-with-headers")
-												.request("http://localhost")
-												.header("X-Test", "test")
-												.header("Accept", "*/*")
-												.header("Accept-Encoding",
-														"gzip, deflate")
-								.header("Accept-Language", "en-US,en;q=0.5")
-								.header("Cache-Control", "max-age=0")
-								.header("Connection", "keep-alive").build());
-=======
-		new RequestHeadersSnippet(Arrays.asList(
-				headerWithName("X-Test").description("one"),
-				headerWithName("Accept").description("two"),
-				headerWithName("Accept-Encoding").description("three"),
-				headerWithName("Accept-Language").description("four"),
-				headerWithName("Cache-Control").description("five"),
-				headerWithName("Connection").description("six")))
-						.document(new OperationBuilder("request-with-headers",
-								this.snippet.getOutputDirectory())
+								.document(operationBuilder("request-with-headers")
 										.request("http://localhost")
 										.header("X-Test", "test").header("Accept", "*/*")
 										.header("Accept-Encoding", "gzip, deflate")
 										.header("Accept-Language", "en-US,en;q=0.5")
 										.header("Cache-Control", "max-age=0")
 										.header("Connection", "keep-alive").build());
->>>>>>> a3e68835
 	}
 
 	@Test
@@ -142,7 +121,6 @@
 		TemplateResourceResolver resolver = mock(TemplateResourceResolver.class);
 		given(resolver.resolveTemplateResource("request-headers"))
 				.willReturn(snippetResource("request-headers-with-extra-column"));
-<<<<<<< HEAD
 		new RequestHeadersSnippet(Arrays.asList(
 				headerWithName("X-Test").description("one")
 						.attributes(key("foo").value("alpha")),
@@ -152,19 +130,6 @@
 						.attributes(key("foo").value("charlie"))))
 								.document(operationBuilder(
 										"request-headers-with-custom-descriptor-attributes")
-=======
-		new RequestHeadersSnippet(
-				Arrays.asList(
-						headerWithName("X-Test").description("one")
-								.attributes(key("foo").value(
-										"alpha")),
-						headerWithName("Accept-Encoding").description("two")
-								.attributes(key("foo").value("bravo")),
-						headerWithName("Accept").description("three").attributes(key(
-								"foo").value("charlie")))).document(new OperationBuilder(
-										"request-headers-with-custom-attributes",
-										this.snippet.getOutputDirectory())
->>>>>>> a3e68835
 												.attribute(TemplateEngine.class.getName(),
 														new MustacheTemplateEngine(
 																resolver))
@@ -172,7 +137,7 @@
 												.header("X-Test", "test")
 												.header("Accept-Encoding",
 														"gzip, deflate")
-										.header("Accept", "*/*").build());
+												.header("Accept", "*/*").build());
 	}
 
 	@Test
