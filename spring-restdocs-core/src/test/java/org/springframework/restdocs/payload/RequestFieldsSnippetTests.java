--- conflicted
+++ resolved
@@ -20,12 +20,7 @@
 import java.util.Arrays;
 
 import org.junit.Test;
-<<<<<<< HEAD
-=======
-import org.junit.rules.ExpectedException;
 
-import org.springframework.core.io.FileSystemResource;
->>>>>>> 74f9e272
 import org.springframework.http.HttpHeaders;
 import org.springframework.http.MediaType;
 import org.springframework.restdocs.AbstractSnippetTests;
@@ -61,19 +56,11 @@
 
 		new RequestFieldsSnippet(Arrays.asList(fieldWithPath("a.b").description("one"),
 				fieldWithPath("a.c").description("two"),
-<<<<<<< HEAD
-				fieldWithPath("a").description("three"))).document(operationBuilder(
-				"map-request-with-fields").request("http://localhost")
-				.content("{\"a\": {\"b\": 5, \"c\": \"charlie\"}}").build());
-=======
 				fieldWithPath("a").description("three")))
-						.document(new OperationBuilder("map-request-with-fields",
-								this.snippet.getOutputDirectory())
-										.request("http://localhost")
-										.content(
-												"{\"a\": {\"b\": 5, \"c\": \"charlie\"}}")
-										.build());
->>>>>>> 74f9e272
+						.document(operationBuilder("map-request-with-fields")
+								.request("http://localhost")
+								.content("{\"a\": {\"b\": 5, \"c\": \"charlie\"}}")
+								.build());
 	}
 
 	@Test
@@ -84,107 +71,43 @@
 						.row("[]a", "Object", "three"));
 
 		new RequestFieldsSnippet(Arrays.asList(fieldWithPath("[]a.b").description("one"),
-<<<<<<< HEAD
-				fieldWithPath("[]a.c").description("two"), fieldWithPath("[]a")
-						.description("three"))).document(operationBuilder(
-				"array-request-with-fields").request("http://localhost")
-				.content("[{\"a\": {\"b\": 5}},{\"a\": {\"c\": \"charlie\"}}]").build());
+				fieldWithPath("[]a.c").description("two"),
+				fieldWithPath("[]a").description("three")))
+						.document(operationBuilder("array-request-with-fields")
+								.request("http://localhost")
+								.content(
+										"[{\"a\": {\"b\": 5}},{\"a\": {\"c\": \"charlie\"}}]")
+								.build());
 	}
 
 	@Test
-=======
-				fieldWithPath("[]a.c").description("two"),
-				fieldWithPath("[]a").description("three")))
-						.document(new OperationBuilder("array-request-with-fields",
-								this.snippet.getOutputDirectory())
-										.request("http://localhost")
-										.content(
-												"[{\"a\": {\"b\": 5}},{\"a\": {\"c\": \"charlie\"}}]")
-										.build());
-	}
-
-	@Test
-	public void undocumentedRequestField() throws IOException {
-		this.thrown.expect(SnippetException.class);
-		this.thrown.expectMessage(startsWith(
-				"The following parts of the payload were not" + " documented:"));
-		new RequestFieldsSnippet(Collections.<FieldDescriptor>emptyList())
-				.document(new OperationBuilder("undocumented-request-field",
-						this.snippet.getOutputDirectory()).request("http://localhost")
-								.content("{\"a\": 5}").build());
-	}
-
-	@Test
->>>>>>> 74f9e272
 	public void ignoredRequestField() throws IOException {
 		this.snippet.expectRequestFields("ignored-request-field")
 				.withContents(tableWithHeader("Path", "Type", "Description").row("b",
 						"Number", "Field b"));
 
 		new RequestFieldsSnippet(Arrays.asList(fieldWithPath("a").ignored(),
-<<<<<<< HEAD
-				fieldWithPath("b").description("Field b"))).document(operationBuilder(
-				"ignored-request-field").request("http://localhost")
-				.content("{\"a\": 5, \"b\": 4}").build());
+				fieldWithPath("b").description("Field b")))
+						.document(operationBuilder("ignored-request-field")
+								.request("http://localhost")
+								.content("{\"a\": 5, \"b\": 4}").build());
 	}
 
 	@Test
 	public void requestFieldsWithCustomAttributes() throws IOException {
 		TemplateResourceResolver resolver = mock(TemplateResourceResolver.class);
-		given(resolver.resolveTemplateResource("request-fields")).willReturn(
-				snippetResource("request-fields-with-title"));
+		given(resolver.resolveTemplateResource("request-fields"))
+				.willReturn(snippetResource("request-fields-with-title"));
 		this.snippet.expectRequestFields("request-fields-with-custom-attributes")
 				.withContents(containsString("Custom title"));
 
 		new RequestFieldsSnippet(Arrays.asList(fieldWithPath("a").description("one")),
-				attributes(key("title").value("Custom title"))).document(operationBuilder(
-				"request-fields-with-custom-attributes")
-				.attribute(TemplateEngine.class.getName(),
-						new MustacheTemplateEngine(resolver)).request("http://localhost")
-				.content("{\"a\": \"foo\"}").build());
-=======
-				fieldWithPath("b").description("Field b")))
-						.document(new OperationBuilder("ignored-request-field",
-								this.snippet.getOutputDirectory())
-										.request("http://localhost")
-										.content("{\"a\": 5, \"b\": 4}").build());
-	}
-
-	@Test
-	public void missingRequestField() throws IOException {
-		this.thrown.expect(SnippetException.class);
-		this.thrown.expectMessage(equalTo("Fields with the following paths were not found"
-				+ " in the payload: [a.b]"));
-		new RequestFieldsSnippet(Arrays.asList(fieldWithPath("a.b").description("one")))
-				.document(new OperationBuilder("missing-request-fields",
-						this.snippet.getOutputDirectory()).request("http://localhost")
-								.content("{}").build());
-	}
-
-	@Test
-	public void missingOptionalRequestFieldWithNoTypeProvided() throws IOException {
-		this.thrown.expect(FieldTypeRequiredException.class);
-		new RequestFieldsSnippet(Arrays.asList(fieldWithPath("a.b").description("one")
-				.optional())).document(new OperationBuilder(
-						"missing-optional-request-field-with-no-type",
-						this.snippet.getOutputDirectory()).request("http://localhost")
-								.content("{ }").build());
-	}
-
-	@Test
-	public void undocumentedRequestFieldAndMissingRequestField() throws IOException {
-		this.thrown.expect(SnippetException.class);
-		this.thrown.expectMessage(startsWith(
-				"The following parts of the payload were not" + " documented:"));
-		this.thrown
-				.expectMessage(endsWith("Fields with the following paths were not found"
-						+ " in the payload: [a.b]"));
-		new RequestFieldsSnippet(Arrays.asList(fieldWithPath("a.b").description("one")))
-				.document(new OperationBuilder(
-						"undocumented-request-field-and-missing-request-field",
-						this.snippet.getOutputDirectory()).request("http://localhost")
-								.content("{ \"a\": { \"c\": 5 }}").build());
->>>>>>> 74f9e272
+				attributes(key("title").value("Custom title"))).document(
+						operationBuilder("request-fields-with-custom-attributes")
+								.attribute(TemplateEngine.class.getName(),
+										new MustacheTemplateEngine(resolver))
+								.request("http://localhost").content("{\"a\": \"foo\"}")
+								.build());
 	}
 
 	@Test
@@ -200,44 +123,14 @@
 						.row("a", "Object", "three", "charlie"));
 
 		new RequestFieldsSnippet(Arrays.asList(
-<<<<<<< HEAD
-				fieldWithPath("a.b").description("one").attributes(
-						key("foo").value("alpha")),
-				fieldWithPath("a.c").description("two").attributes(
-						key("foo").value("bravo")),
-				fieldWithPath("a").description("three").attributes(
-						key("foo").value("charlie")))).document(operationBuilder(
-				"request-fields-with-custom-descriptor-attributes")
-				.attribute(TemplateEngine.class.getName(),
-						new MustacheTemplateEngine(resolver)).request("http://localhost")
-				.content("{\"a\": {\"b\": 5, \"c\": \"charlie\"}}").build());
-	}
-
-	@Test
-	public void xmlRequestFields() throws IOException {
-		this.snippet.expectRequestFields("xml-request").withContents(
-				tableWithHeader("Path", "Type", "Description").row("a/b", "b", "one")
-						.row("a/c", "c", "two").row("a", "a", "three"));
-
-		new RequestFieldsSnippet(Arrays.asList(fieldWithPath("a/b").description("one")
-				.type("b"), fieldWithPath("a/c").description("two").type("c"),
-				fieldWithPath("a").description("three").type("a"))).document(operationBuilder(
-				"xml-request").request("http://localhost")
-				.content("<a><b>5</b><c>charlie</c></a>")
-				.header(HttpHeaders.CONTENT_TYPE, MediaType.APPLICATION_XML_VALUE)
-				.build());
-	}
-
-=======
 				fieldWithPath("a.b").description("one")
 						.attributes(key("foo").value("alpha")),
 				fieldWithPath("a.c").description("two")
 						.attributes(key("foo").value("bravo")),
 				fieldWithPath("a").description("three")
 						.attributes(key("foo").value("charlie"))))
-								.document(new OperationBuilder(
-										"request-fields-with-custom-descriptor-attributes",
-										this.snippet.getOutputDirectory())
+								.document(operationBuilder(
+										"request-fields-with-custom-descriptor-attributes")
 												.attribute(TemplateEngine.class.getName(),
 														new MustacheTemplateEngine(
 																resolver))
@@ -245,45 +138,6 @@
 												.content(
 														"{\"a\": {\"b\": 5, \"c\": \"charlie\"}}")
 										.build());
-	}
-
-	@Test
-	public void requestFieldsWithCustomAttributes() throws IOException {
-		TemplateResourceResolver resolver = mock(TemplateResourceResolver.class);
-		given(resolver.resolveTemplateResource("request-fields"))
-				.willReturn(snippetResource("request-fields-with-title"));
-		this.snippet.expectRequestFields("request-fields-with-custom-attributes")
-				.withContents(startsWith(".Custom title"));
-
-		new RequestFieldsSnippet(Arrays.asList(fieldWithPath("a").description("one")),
-				attributes(key("title").value("Custom title"))).document(
-						new OperationBuilder("request-fields-with-custom-attributes",
-								this.snippet.getOutputDirectory())
-										.attribute(TemplateEngine.class.getName(),
-												new MustacheTemplateEngine(resolver))
-										.request("http://localhost")
-										.content("{\"a\": \"foo\"}").build());
-	}
-
-	@Test
-	public void requestFieldsWithListDescription() throws IOException {
-		TemplateResourceResolver resolver = mock(TemplateResourceResolver.class);
-		given(resolver.resolveTemplateResource("request-fields"))
-				.willReturn(snippetResource("request-fields-with-list-description"));
-		this.snippet.expectRequestFields("request-fields-with-list-description")
-				.withContents(tableWithHeader("Path", "Type", "Description")
-						//
-						.row("a", "String", String.format(" - one%n - two"))
-						.configuration("[cols=\"1,1,1a\"]"));
-
-		new RequestFieldsSnippet(Arrays.asList(
-				fieldWithPath("a").description(Arrays.asList("one", "two")))).document(
-						new OperationBuilder("request-fields-with-list-description",
-								this.snippet.getOutputDirectory())
-										.attribute(TemplateEngine.class.getName(),
-												new MustacheTemplateEngine(resolver))
-										.request("http://localhost")
-										.content("{\"a\": \"foo\"}").build());
 	}
 
 	@Test
@@ -296,81 +150,14 @@
 		new RequestFieldsSnippet(
 				Arrays.asList(fieldWithPath("a/b").description("one").type("b"),
 						fieldWithPath("a/c").description("two").type("c"),
-						fieldWithPath("a").description("three")
-								.type("a"))).document(new OperationBuilder("xml-request",
-										this.snippet.getOutputDirectory())
+						fieldWithPath("a").description("three").type("a")))
+								.document(
+										operationBuilder("xml-request")
 												.request("http://localhost")
 												.content("<a><b>5</b><c>charlie</c></a>")
-												.header(HttpHeaders.CONTENT_TYPE,
-														MediaType.APPLICATION_XML_VALUE)
-										.build());
-	}
-
-	@Test
-	public void undocumentedXmlRequestField() throws IOException {
-		this.thrown.expect(SnippetException.class);
-		this.thrown.expectMessage(startsWith(
-				"The following parts of the payload were not" + " documented:"));
-		new RequestFieldsSnippet(Collections.<FieldDescriptor>emptyList())
-				.document(new OperationBuilder("undocumented-xml-request-field",
-						this.snippet.getOutputDirectory()).request("http://localhost")
-								.content("<a><b>5</b></a>")
-								.header(HttpHeaders.CONTENT_TYPE,
-										MediaType.APPLICATION_XML_VALUE)
-								.build());
-	}
-
-	@Test
-	public void xmlRequestFieldWithNoType() throws IOException {
-		this.thrown.expect(FieldTypeRequiredException.class);
-		new RequestFieldsSnippet(Arrays.asList(fieldWithPath("a").description("one")))
-				.document(new OperationBuilder("missing-xml-request",
-						this.snippet.getOutputDirectory()).request("http://localhost")
-								.content("<a>5</a>").header(HttpHeaders.CONTENT_TYPE,
-										MediaType.APPLICATION_XML_VALUE)
-								.build());
-	}
-
-	@Test
-	public void missingXmlRequestField() throws IOException {
-		this.thrown.expect(SnippetException.class);
-		this.thrown.expectMessage(equalTo("Fields with the following paths were not found"
-				+ " in the payload: [a/b]"));
-		new RequestFieldsSnippet(Arrays.asList(fieldWithPath("a/b").description("one"),
-				fieldWithPath("a").description("one")))
-						.document(
-								new OperationBuilder("missing-xml-request-fields",
-										this.snippet.getOutputDirectory())
-												.request("http://localhost")
-												.content("<a></a>")
 												.header(HttpHeaders.CONTENT_TYPE,
 														MediaType.APPLICATION_XML_VALUE)
 								.build());
 	}
 
-	@Test
-	public void undocumentedXmlRequestFieldAndMissingXmlRequestField()
-			throws IOException {
-		this.thrown.expect(SnippetException.class);
-		this.thrown.expectMessage(startsWith(
-				"The following parts of the payload were not" + " documented:"));
-		this.thrown
-				.expectMessage(endsWith("Fields with the following paths were not found"
-						+ " in the payload: [a/b]"));
-		new RequestFieldsSnippet(Arrays.asList(fieldWithPath("a/b").description("one")))
-				.document(new OperationBuilder(
-						"undocumented-xml-request-field-and-missing-xml-request-field",
-						this.snippet.getOutputDirectory()).request("http://localhost")
-								.content("<a><c>5</c></a>")
-								.header(HttpHeaders.CONTENT_TYPE,
-										MediaType.APPLICATION_XML_VALUE)
-								.build());
-	}
-
-	private FileSystemResource snippetResource(String name) {
-		return new FileSystemResource(
-				"src/test/resources/custom-snippet-templates/" + name + ".snippet");
-	}
-
->>>>>>> 74f9e272
 }