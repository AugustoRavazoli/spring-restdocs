--- conflicted
+++ resolved
@@ -99,24 +99,11 @@
 				.withContents(tableWithHeader("Path", "Type", "Description").row("b",
 						"Number", "Field b"));
 
-<<<<<<< HEAD
 		new RequestFieldsSnippet(Arrays.asList(fieldWithPath("b").description("Field b")),
 				true).document(
 						operationBuilder("ignore-all-undocumented")
 								.request("http://localhost")
 								.content("{\"a\": 5, \"b\": 4}").build());
-=======
-	@Test
-	public void missingOptionalRequestFieldWithNoTypeProvided() throws IOException {
-		this.thrown.expect(FieldTypeRequiredException.class);
-		new RequestFieldsSnippet(
-				Arrays.asList(fieldWithPath("a.b").description("one").optional()))
-						.document(new OperationBuilder(
-								"missing-optional-request-field-with-no-type",
-								this.snippet.getOutputDirectory())
-										.request("http://localhost").content("{ }")
-										.build());
->>>>>>> a3e68835
 	}
 
 	@Test
@@ -155,7 +142,6 @@
 						.attributes(key("foo").value("bravo")),
 				fieldWithPath("a").description("three")
 						.attributes(key("foo").value("charlie"))))
-<<<<<<< HEAD
 								.document(operationBuilder(
 										"request-fields-with-custom-descriptor-attributes")
 												.attribute(TemplateEngine.class.getName(),
@@ -164,22 +150,7 @@
 												.request("http://localhost")
 												.content(
 														"{\"a\": {\"b\": 5, \"c\": \"charlie\"}}")
-										.build());
-=======
-								.document(new OperationBuilder(
-										"request-fields-with-custom-descriptor-attributes",
-										this.snippet
-												.getOutputDirectory())
-														.attribute(
-																TemplateEngine.class
-																		.getName(),
-																new MustacheTemplateEngine(
-																		resolver))
-														.request("http://localhost")
-														.content(
-																"{\"a\": {\"b\": 5, \"c\": \"charlie\"}}")
-														.build());
->>>>>>> a3e68835
+												.build());
 	}
 
 	@Test
@@ -199,34 +170,16 @@
 												.content("<a><b>5</b><c>charlie</c></a>")
 												.header(HttpHeaders.CONTENT_TYPE,
 														MediaType.APPLICATION_XML_VALUE)
-<<<<<<< HEAD
-=======
 												.build());
-	}
-
-	@Test
-	public void undocumentedXmlRequestField() throws IOException {
-		this.thrown.expect(SnippetException.class);
-		this.thrown.expectMessage(startsWith(
-				"The following parts of the payload were not" + " documented:"));
-		new RequestFieldsSnippet(Collections.<FieldDescriptor>emptyList())
-				.document(new OperationBuilder("undocumented-xml-request-field",
-						this.snippet.getOutputDirectory()).request("http://localhost")
-								.content("<a><b>5</b></a>")
-								.header(HttpHeaders.CONTENT_TYPE,
-										MediaType.APPLICATION_XML_VALUE)
->>>>>>> a3e68835
-								.build());
 	}
 
 	@Test
 	public void additionalDescriptors() throws IOException {
 		this.snippet.expectRequestFields("additional-descriptors")
 				.withContents(tableWithHeader("Path", "Type", "Description")
-						.row("a.b", "Number", "one").row("a.c", "String", "two")
-						.row("a", "Object", "three"));
-
-<<<<<<< HEAD
+						.row("a.b", "Number", "one").row("a.c", "String", "two").row("a",
+								"Object", "three"));
+
 		PayloadDocumentation
 				.requestFields(fieldWithPath("a.b").description("one"),
 						fieldWithPath("a.c").description("two"))
@@ -234,31 +187,14 @@
 				.document(operationBuilder("additional-descriptors")
 						.request("http://localhost")
 						.content("{\"a\": {\"b\": 5, \"c\": \"charlie\"}}").build());
-=======
-	@Test
-	public void missingXmlRequestField() throws IOException {
-		this.thrown.expect(SnippetException.class);
-		this.thrown.expectMessage(equalTo("Fields with the following paths were not found"
-				+ " in the payload: [a/b]"));
-		new RequestFieldsSnippet(Arrays.asList(fieldWithPath("a/b").description("one"),
-				fieldWithPath("a").description("one")))
-						.document(
-								new OperationBuilder("missing-xml-request-fields",
-										this.snippet.getOutputDirectory())
-												.request("http://localhost")
-												.content("<a></a>")
-												.header(HttpHeaders.CONTENT_TYPE,
-														MediaType.APPLICATION_XML_VALUE)
-												.build());
->>>>>>> a3e68835
 	}
 
 	@Test
 	public void prefixedAdditionalDescriptors() throws IOException {
 		this.snippet.expectRequestFields("prefixed-additional-descriptors")
 				.withContents(tableWithHeader("Path", "Type", "Description")
-						.row("a", "Object", "one").row("a.b", "Number", "two")
-						.row("a.c", "String", "three"));
+						.row("a", "Object", "one").row("a.b", "Number", "two").row("a.c",
+								"String", "three"));
 
 		PayloadDocumentation.requestFields(fieldWithPath("a").description("one"))
 				.andWithPrefix("a.", fieldWithPath("b").description("two"),
