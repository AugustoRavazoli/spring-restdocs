/*
 * Copyright 2014-2019 the original author or authors.
 *
 * Licensed under the Apache License, Version 2.0 (the "License");
 * you may not use this file except in compliance with the License.
 * You may obtain a copy of the License at
 *
 *      https://www.apache.org/licenses/LICENSE-2.0
 *
 * Unless required by applicable law or agreed to in writing, software
 * distributed under the License is distributed on an "AS IS" BASIS,
 * WITHOUT WARRANTIES OR CONDITIONS OF ANY KIND, either express or implied.
 * See the License for the specific language governing permissions and
 * limitations under the License.
 */

package org.springframework.restdocs;

import java.io.File;

/**
 * {@code ManualRestDocumentation} is used to manually manage the
 * {@link RestDocumentationContext}. Primarly intended for use with TestNG, but suitable
 * for use in any environment where manual management of the context is required.
 * <p>
 * Users of JUnit should use {@link JUnitRestDocumentation} and take advantage of its
 * Rule-based support for automatic management of the context.
 *
 * @author Andy Wilkinson
 * @since 1.1.0
 */
public final class ManualRestDocumentation implements RestDocumentationContextProvider {

	private final File outputDirectory;

	private StandardRestDocumentationContext context;

	/**
	 * Creates a new {@code ManualRestDocumentation} instance that will generate snippets
	 * to &lt;gradle/maven build path&gt;/generated-snippets.
	 */
	public ManualRestDocumentation() {
		this(getDefaultOutputDirectory());
	}

	/**
	 * Creates a new {@code ManualRestDocumentation} instance that will generate snippets
	 * to the given {@code outputDirectory}.
	 * @param outputDirectory the output directory
	 */
	public ManualRestDocumentation(String outputDirectory) {
		this(new File(outputDirectory));
	}

	private ManualRestDocumentation(File outputDirectory) {
		this.outputDirectory = outputDirectory;
	}

	/**
	 * Notification that a test is about to begin. Creates a
	 * {@link RestDocumentationContext} for the test on the given {@code testClass} with
	 * the given {@code testMethodName}. Must be followed by a call to
	 * {@link #afterTest()} once the test has completed.
	 * @param testClass the test class
	 * @param testMethodName the name of the test method
	 * @throws IllegalStateException if a context has already be created
	 */
	public void beforeTest(Class<?> testClass, String testMethodName) {
		if (this.context != null) {
			throw new IllegalStateException("Context already exists. Did you forget to call afterTest()?");
		}
<<<<<<< HEAD
		this.context = new StandardRestDocumentationContext(testClass, testMethodName,
				this.outputDirectory);
=======
		this.context = new RestDocumentationContext(testClass, testMethodName, this.outputDirectory);
>>>>>>> 508b3d65
	}

	/**
	 * Notification that a test has completed. Clears the {@link RestDocumentationContext}
	 * that was previously established by a call to {@link #beforeTest(Class, String)}.
	 */
	public void afterTest() {
		this.context = null;
	}

	@Override
	public RestDocumentationContext beforeOperation() {
		this.context.getAndIncrementStepCount();
		return this.context;
	}

	private static File getDefaultOutputDirectory() {
		if (new File("pom.xml").exists()) {
			return new File("target/generated-snippets");
		}
		return new File("build/generated-snippets");
	}

}<|MERGE_RESOLUTION|>--- conflicted
+++ resolved
@@ -69,12 +69,7 @@
 		if (this.context != null) {
 			throw new IllegalStateException("Context already exists. Did you forget to call afterTest()?");
 		}
-<<<<<<< HEAD
-		this.context = new StandardRestDocumentationContext(testClass, testMethodName,
-				this.outputDirectory);
-=======
-		this.context = new RestDocumentationContext(testClass, testMethodName, this.outputDirectory);
->>>>>>> 508b3d65
+		this.context = new StandardRestDocumentationContext(testClass, testMethodName, this.outputDirectory);
 	}
 
 	/**
