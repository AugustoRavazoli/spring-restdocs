/*
 * Copyright 2014-2019 the original author or authors.
 *
 * Licensed under the Apache License, Version 2.0 (the "License");
 * you may not use this file except in compliance with the License.
 * You may obtain a copy of the License at
 *
 *      https://www.apache.org/licenses/LICENSE-2.0
 *
 * Unless required by applicable law or agreed to in writing, software
 * distributed under the License is distributed on an "AS IS" BASIS,
 * WITHOUT WARRANTIES OR CONDITIONS OF ANY KIND, either express or implied.
 * See the License for the specific language governing permissions and
 * limitations under the License.
 */

package org.springframework.restdocs.payload;

import java.io.IOException;
import java.util.ArrayList;
import java.util.HashMap;
import java.util.List;
import java.util.Map;

import org.springframework.http.MediaType;
import org.springframework.restdocs.operation.Operation;
import org.springframework.restdocs.snippet.Attributes;
import org.springframework.restdocs.snippet.Attributes.Attribute;
import org.springframework.restdocs.snippet.ModelCreationException;
import org.springframework.restdocs.snippet.SnippetException;
import org.springframework.restdocs.snippet.TemplatedSnippet;
import org.springframework.util.Assert;
import org.springframework.util.StringUtils;

/**
 * Abstract {@link TemplatedSnippet} subclass that provides a base for snippets that
 * document a RESTful resource's request or response fields.
 *
 * @author Andreas Evers
 * @author Andy Wilkinson
 * @author Mathias Düsterhöft
 */
public abstract class AbstractFieldsSnippet extends TemplatedSnippet {

	private final List<FieldDescriptor> fieldDescriptors;

	private final boolean ignoreUndocumentedFields;

	private final String type;

	private final PayloadSubsectionExtractor<?> subsectionExtractor;

	/**
	 * Creates a new {@code AbstractFieldsSnippet} that will produce a snippet named
<<<<<<< HEAD
=======
	 * {@code <type>-fields}. The fields will be documented using the given
	 * {@code  descriptors} and the given {@code attributes} will be included in the model
	 * during template rendering. Undocumented fields will trigger a failure.
	 * @param type the type of the fields
	 * @param descriptors the field descriptors
	 * @param attributes the additional attributes
	 * @deprecated since 1.1 in favor of
	 * {@link #AbstractFieldsSnippet(String, List, Map, boolean)}
	 */
	@Deprecated
	protected AbstractFieldsSnippet(String type, List<FieldDescriptor> descriptors, Map<String, Object> attributes) {
		this(type, descriptors, attributes, false);
	}

	/**
	 * Creates a new {@code AbstractFieldsSnippet} that will produce a snippet named
>>>>>>> 508b3d65
	 * {@code <type>-fields} using a template named {@code <type>-fields}. The fields will
	 * be documented using the given {@code  descriptors} and the given {@code attributes}
	 * will be included in the model during template rendering. If
	 * {@code ignoreUndocumentedFields} is {@code true}, undocumented fields will be
	 * ignored and will not trigger a failure.
	 * @param type the type of the fields
	 * @param descriptors the field descriptors
	 * @param attributes the additional attributes
	 * @param ignoreUndocumentedFields whether undocumented fields should be ignored
	 */
	protected AbstractFieldsSnippet(String type, List<FieldDescriptor> descriptors, Map<String, Object> attributes,
			boolean ignoreUndocumentedFields) {
		this(type, type, descriptors, attributes, ignoreUndocumentedFields);
	}

	/**
	 * Creates a new {@code AbstractFieldsSnippet} that will produce a snippet named
	 * {@code <type>-fields} using a template named {@code <type>-fields}. The fields in
	 * the subsection of the payload extracted by the given {@code subsectionExtractor}
	 * will be documented using the given {@code  descriptors} and the given
	 * {@code attributes} will be included in the model during template rendering. If
	 * {@code ignoreUndocumentedFields} is {@code true}, undocumented fields will be
	 * ignored and will not trigger a failure.
	 * @param type the type of the fields
	 * @param descriptors the field descriptors
	 * @param attributes the additional attributes
	 * @param ignoreUndocumentedFields whether undocumented fields should be ignored
	 * @param subsectionExtractor the subsection extractor
	 * @since 1.2.0
	 */
	protected AbstractFieldsSnippet(String type, List<FieldDescriptor> descriptors, Map<String, Object> attributes,
			boolean ignoreUndocumentedFields, PayloadSubsectionExtractor<?> subsectionExtractor) {
		this(type, type, descriptors, attributes, ignoreUndocumentedFields, subsectionExtractor);
	}

	/**
	 * Creates a new {@code AbstractFieldsSnippet} that will produce a snippet named
	 * {@code <name>-fields} using a template named {@code <type>-fields}. The fields will
	 * be documented using the given {@code  descriptors} and the given {@code attributes}
	 * will be included in the model during template rendering. If
	 * {@code ignoreUndocumentedFields} is {@code true}, undocumented fields will be
	 * ignored and will not trigger a failure.
	 * @param name the name of the snippet
	 * @param type the type of the fields
	 * @param descriptors the field descriptors
	 * @param attributes the additional attributes
	 * @param ignoreUndocumentedFields whether undocumented fields should be ignored
	 */
	protected AbstractFieldsSnippet(String name, String type, List<FieldDescriptor> descriptors,
			Map<String, Object> attributes, boolean ignoreUndocumentedFields) {
		this(name, type, descriptors, attributes, ignoreUndocumentedFields, null);
	}

	/**
	 * Creates a new {@code AbstractFieldsSnippet} that will produce a snippet named
	 * {@code <name>-fields} using a template named {@code <type>-fields}. The fields in
	 * the subsection of the payload identified by {@code subsectionPath} will be
	 * documented using the given {@code  descriptors} and the given {@code attributes}
	 * will be included in the model during template rendering. If
	 * {@code ignoreUndocumentedFields} is {@code true}, undocumented fields will be
	 * ignored and will not trigger a failure.
	 * @param name the name of the snippet
	 * @param type the type of the fields
	 * @param descriptors the field descriptors
	 * @param attributes the additional attributes
	 * @param ignoreUndocumentedFields whether undocumented fields should be ignored
	 * @param subsectionExtractor the subsection extractor documented. {@code null} or an
	 * empty string can be used to indicate that the entire payload should be documented.
	 * @since 1.2.0
	 */
	protected AbstractFieldsSnippet(String name, String type, List<FieldDescriptor> descriptors,
			Map<String, Object> attributes, boolean ignoreUndocumentedFields,
			PayloadSubsectionExtractor<?> subsectionExtractor) {
		super(name + "-fields" + ((subsectionExtractor != null) ? "-" + subsectionExtractor.getSubsectionId() : ""),
				type + "-fields", attributes);
		for (FieldDescriptor descriptor : descriptors) {
			Assert.notNull(descriptor.getPath(), "Field descriptors must have a path");
			if (!descriptor.isIgnored()) {
				Assert.notNull(descriptor.getDescription() != null, "The descriptor for '" + descriptor.getPath()
						+ "' must have a" + " description or it must be marked as ignored");
			}
		}
		this.fieldDescriptors = descriptors;
		this.ignoreUndocumentedFields = ignoreUndocumentedFields;
		this.type = type;
		this.subsectionExtractor = subsectionExtractor;
	}

	@Override
	protected Map<String, Object> createModel(Operation operation) {
		byte[] content;
		try {
			content = verifyContent(getContent(operation));
		}
		catch (IOException ex) {
			throw new ModelCreationException(ex);
		}
		MediaType contentType = getContentType(operation);
		if (this.subsectionExtractor != null) {
			content = verifyContent(this.subsectionExtractor.extractSubsection(content, contentType));
		}
		ContentHandler contentHandler = ContentHandler.forContent(content, contentType);

		validateFieldDocumentation(contentHandler);

		List<FieldDescriptor> descriptorsToDocument = new ArrayList<>();
		for (FieldDescriptor descriptor : this.fieldDescriptors) {
			if (!descriptor.isIgnored()) {
				try {
					Object type = contentHandler.resolveFieldType(descriptor);
					descriptorsToDocument.add(copyWithType(descriptor, type));
				}
				catch (FieldDoesNotExistException ex) {
					String message = "Cannot determine the type of the field '" + descriptor.getPath()
							+ "' as it is not present in the " + "payload. Please provide a type using "
							+ "FieldDescriptor.type(Object type).";
					throw new FieldTypeRequiredException(message);
				}
			}
		}

		Map<String, Object> model = new HashMap<>();
		List<Map<String, Object>> fields = new ArrayList<>();
		model.put("fields", fields);
		for (FieldDescriptor descriptor : descriptorsToDocument) {
			if (!descriptor.isIgnored()) {
				fields.add(createModelForDescriptor(descriptor));
			}
		}
		return model;
	}

	private byte[] verifyContent(byte[] content) {
		if (content.length == 0) {
			throw new SnippetException(
					"Cannot document " + this.type + " fields as the " + this.type + " body is empty");
		}
		return content;
	}

<<<<<<< HEAD
=======
	private ContentHandler getContentHandler(byte[] content, MediaType contentType) {
		ContentHandler contentHandler = createJsonContentHandler(content);
		if (contentHandler == null) {
			contentHandler = createXmlContentHandler(content);
			if (contentHandler == null) {
				throw new PayloadHandlingException(
						"Cannot handle " + contentType + " content as it could not be parsed as JSON or XML");
			}
		}
		return contentHandler;
	}

	private ContentHandler createJsonContentHandler(byte[] content) {
		try {
			return new JsonContentHandler(content);
		}
		catch (Exception ex) {
			return null;
		}
	}

	private ContentHandler createXmlContentHandler(byte[] content) {
		try {
			return new XmlContentHandler(content);
		}
		catch (Exception ex) {
			return null;
		}
	}

>>>>>>> 508b3d65
	private void validateFieldDocumentation(ContentHandler payloadHandler) {
		List<FieldDescriptor> missingFields = payloadHandler.findMissingFields(this.fieldDescriptors);

		String undocumentedPayload = this.ignoreUndocumentedFields ? null
				: payloadHandler.getUndocumentedContent(this.fieldDescriptors);

		if (!missingFields.isEmpty() || StringUtils.hasText(undocumentedPayload)) {
			String message = "";
			if (StringUtils.hasText(undocumentedPayload)) {
				message += String.format("The following parts of the payload were" + " not documented:%n%s",
						undocumentedPayload);
			}
			if (!missingFields.isEmpty()) {
				if (message.length() > 0) {
					message += String.format("%n");
				}
				List<String> paths = new ArrayList<>();
				for (FieldDescriptor fieldDescriptor : missingFields) {
					paths.add(fieldDescriptor.getPath());
				}
				message += "Fields with the following paths were not found in the" + " payload: " + paths;
			}
			throw new SnippetException(message);
		}
	}

	/**
	 * Returns the content type of the request or response extracted from the given
	 * {@code operation}.
	 * @param operation the operation
	 * @return the content type
	 */
	protected abstract MediaType getContentType(Operation operation);

	/**
	 * Returns the content of the request or response extracted form the given
	 * {@code operation}.
	 * @param operation the operation
	 * @return the content
	 * @throws IOException if the content cannot be extracted
	 */
	protected abstract byte[] getContent(Operation operation) throws IOException;

	/**
	 * Returns the list of {@link FieldDescriptor FieldDescriptors} that will be used to
	 * generate the documentation.
	 * @return the field descriptors
	 */
	protected final List<FieldDescriptor> getFieldDescriptors() {
		return this.fieldDescriptors;
	}

	/**
	 * Returns whether or not this snippet ignores undocumented fields.
	 * @return {@code true} if undocumented fields are ignored, otherwise {@code false}
	 */
	protected final boolean isIgnoredUndocumentedFields() {
		return this.ignoreUndocumentedFields;
	}

	/**
	 * Returns the {@link PayloadSubsectionExtractor}, if any, used by this snippet.
	 * @return the subsection extractor or {@code null}
	 * @since 1.2.4
	 */
	protected final PayloadSubsectionExtractor<?> getSubsectionExtractor() {
		return this.subsectionExtractor;
	}

	/**
	 * Returns a model for the given {@code descriptor}.
	 * @param descriptor the descriptor
	 * @return the model
	 */
	protected Map<String, Object> createModelForDescriptor(FieldDescriptor descriptor) {
		Map<String, Object> model = new HashMap<>();
		model.put("path", descriptor.getPath());
		model.put("type", descriptor.getType().toString());
		model.put("description", descriptor.getDescription());
		model.put("optional", descriptor.isOptional());
		model.putAll(descriptor.getAttributes());
		return model;
	}

	private FieldDescriptor copyWithType(FieldDescriptor source, Object type) {
		FieldDescriptor result = (source instanceof SubsectionDescriptor) ? new SubsectionDescriptor(source.getPath())
				: new FieldDescriptor(source.getPath());
		result.description(source.getDescription()).type(type).attributes(asArray(source.getAttributes()));
		if (source.isIgnored()) {
			result.ignored();
		}
		if (source.isOptional()) {
			result.optional();
		}
		return result;
	}

	private static Attribute[] asArray(Map<String, Object> attributeMap) {
		List<Attributes.Attribute> attributes = new ArrayList<>();
		for (Map.Entry<String, Object> attribute : attributeMap.entrySet()) {
			attributes.add(Attributes.key(attribute.getKey()).value(attribute.getValue()));
		}
		return attributes.toArray(new Attribute[attributes.size()]);
	}

}<|MERGE_RESOLUTION|>--- conflicted
+++ resolved
@@ -52,25 +52,6 @@
 
 	/**
 	 * Creates a new {@code AbstractFieldsSnippet} that will produce a snippet named
-<<<<<<< HEAD
-=======
-	 * {@code <type>-fields}. The fields will be documented using the given
-	 * {@code  descriptors} and the given {@code attributes} will be included in the model
-	 * during template rendering. Undocumented fields will trigger a failure.
-	 * @param type the type of the fields
-	 * @param descriptors the field descriptors
-	 * @param attributes the additional attributes
-	 * @deprecated since 1.1 in favor of
-	 * {@link #AbstractFieldsSnippet(String, List, Map, boolean)}
-	 */
-	@Deprecated
-	protected AbstractFieldsSnippet(String type, List<FieldDescriptor> descriptors, Map<String, Object> attributes) {
-		this(type, descriptors, attributes, false);
-	}
-
-	/**
-	 * Creates a new {@code AbstractFieldsSnippet} that will produce a snippet named
->>>>>>> 508b3d65
 	 * {@code <type>-fields} using a template named {@code <type>-fields}. The fields will
 	 * be documented using the given {@code  descriptors} and the given {@code attributes}
 	 * will be included in the model during template rendering. If
@@ -211,39 +192,6 @@
 		return content;
 	}
 
-<<<<<<< HEAD
-=======
-	private ContentHandler getContentHandler(byte[] content, MediaType contentType) {
-		ContentHandler contentHandler = createJsonContentHandler(content);
-		if (contentHandler == null) {
-			contentHandler = createXmlContentHandler(content);
-			if (contentHandler == null) {
-				throw new PayloadHandlingException(
-						"Cannot handle " + contentType + " content as it could not be parsed as JSON or XML");
-			}
-		}
-		return contentHandler;
-	}
-
-	private ContentHandler createJsonContentHandler(byte[] content) {
-		try {
-			return new JsonContentHandler(content);
-		}
-		catch (Exception ex) {
-			return null;
-		}
-	}
-
-	private ContentHandler createXmlContentHandler(byte[] content) {
-		try {
-			return new XmlContentHandler(content);
-		}
-		catch (Exception ex) {
-			return null;
-		}
-	}
-
->>>>>>> 508b3d65
 	private void validateFieldDocumentation(ContentHandler payloadHandler) {
 		List<FieldDescriptor> missingFields = payloadHandler.findMissingFields(this.fieldDescriptors);
 
