/*
 * Copyright 2014-2019 the original author or authors.
 *
 * Licensed under the Apache License, Version 2.0 (the "License");
 * you may not use this file except in compliance with the License.
 * You may obtain a copy of the License at
 *
 *      https://www.apache.org/licenses/LICENSE-2.0
 *
 * Unless required by applicable law or agreed to in writing, software
 * distributed under the License is distributed on an "AS IS" BASIS,
 * WITHOUT WARRANTIES OR CONDITIONS OF ANY KIND, either express or implied.
 * See the License for the specific language governing permissions and
 * limitations under the License.
 */

package org.springframework.restdocs.payload;

import java.util.ArrayList;
import java.util.Collection;
import java.util.Iterator;
import java.util.List;
import java.util.Map;

import org.springframework.restdocs.payload.JsonFieldPath.PathType;

/**
 * A {@code JsonFieldProcessor} processes a payload's fields, allowing them to be
 * extracted and removed.
 *
 * @author Andy Wilkinson
 *
 */
final class JsonFieldProcessor {

	boolean hasField(String path, Object payload) {
		HasFieldMatchCallback callback = new HasFieldMatchCallback();
		traverse(new ProcessingContext(payload, JsonFieldPath.compile(path)), callback);
		return callback.fieldFound();
	}

	ExtractedField extract(String path, Object payload) {
		JsonFieldPath compiledPath = JsonFieldPath.compile(path);
		final List<Object> values = new ArrayList<>();
		traverse(new ProcessingContext(payload, compiledPath), new MatchCallback() {

			@Override
			public void foundMatch(Match match) {
				values.add(match.getValue());
			}

			@Override
			public void absent() {
				values.add(ExtractedField.ABSENT);
			}

		});
		if (values.isEmpty()) {
			values.add(ExtractedField.ABSENT);
		}
<<<<<<< HEAD
		return new ExtractedField(
				(compiledPath.getType() != PathType.SINGLE) ? values : values.get(0),
=======
		return new ExtractedField((compiledPath.getType() != PathType.SINGLE) ? matches : matches.get(0),
>>>>>>> 508b3d65
				compiledPath.getType());
	}

	void remove(String path, Object payload) {
		traverse(new ProcessingContext(payload, JsonFieldPath.compile(path)), new MatchCallback() {

			@Override
			public void foundMatch(Match match) {
				match.remove();
			}

<<<<<<< HEAD
				});
=======
			@Override
			public void absent() {

			}

		});
>>>>>>> 508b3d65
	}

	void removeSubsection(String path, Object payload) {
		traverse(new ProcessingContext(payload, JsonFieldPath.compile(path)), new MatchCallback() {

			@Override
			public void foundMatch(Match match) {
				match.removeSubsection();
			}

<<<<<<< HEAD
				});
=======
			@Override
			public void absent() {

			}

		});
>>>>>>> 508b3d65
	}

	private void traverse(ProcessingContext context, MatchCallback matchCallback) {
		String segment = context.getSegment();
		if (JsonFieldPath.isArraySegment(segment)) {
			if (context.getPayload() instanceof Collection) {
				handleCollectionPayload(context, matchCallback);
			}
		}
		else if (context.getPayload() instanceof Map) {
			handleMapPayload(context, matchCallback);
		}
	}

	private void handleCollectionPayload(ProcessingContext context, MatchCallback matchCallback) {
		handleCollectionPayload((Collection<?>) context.getPayload(), matchCallback, context);
	}

	private void handleCollectionPayload(Collection<?> collection, MatchCallback matchCallback,
			ProcessingContext context) {
		if (context.isLeaf()) {
			matchCallback.foundMatch(new LeafCollectionMatch(collection, context.getParentMatch()));
		}
		else {
			Iterator<?> items = collection.iterator();
			while (items.hasNext()) {
				Object item = items.next();
				traverse(context.descend(item, new CollectionMatch(items, collection, item, context.getParentMatch())),
						matchCallback);
			}
		}
	}

	private void handleWildcardPayload(Collection<?> collection, MatchCallback matchCallback,
			ProcessingContext context) {
		Iterator<?> items = collection.iterator();
		if (context.isLeaf()) {
			while (items.hasNext()) {
				Object item = items.next();
				matchCallback.foundMatch(new CollectionMatch(items, collection, item, context.getParentMatch()));
			}
		}
		else {
			while (items.hasNext()) {
				Object item = items.next();
				traverse(context.descend(item, new CollectionMatch(items, collection, item, context.getParentMatch())),
						matchCallback);
			}
		}
	}

	private void handleMapPayload(ProcessingContext context, MatchCallback matchCallback) {
		Map<?, ?> map = context.getPayload();
		if (map.containsKey(context.getSegment())) {
			Object item = map.get(context.getSegment());
			MapMatch mapMatch = new MapMatch(item, map, context.getSegment(), context.getParentMatch());
			if (context.isLeaf()) {
				matchCallback.foundMatch(mapMatch);
			}
			else {
				traverse(context.descend(item, mapMatch), matchCallback);
			}
		}
		else if ("*".equals(context.getSegment())) {
			handleWildcardPayload(map.values(), matchCallback, context);
		}
		else {
			matchCallback.absent();
		}
	}

	/**
	 * {@link MatchCallback} use to determine whether a payload has a particular field.
	 */
	private static final class HasFieldMatchCallback implements MatchCallback {

		private MatchType matchType = MatchType.NONE;

		@Override
		public void foundMatch(Match match) {
			this.matchType = this.matchType
					.combinedWith((match.getValue() != null) ? MatchType.NON_NULL : MatchType.NULL);
		}

		@Override
		public void absent() {
			this.matchType = this.matchType.combinedWith(MatchType.ABSENT);
		}

		boolean fieldFound() {
			return this.matchType == MatchType.NON_NULL || this.matchType == MatchType.NULL;
		}

		private enum MatchType {

			ABSENT, MIXED, NONE, NULL, NON_NULL;

			MatchType combinedWith(MatchType matchType) {
				if (this == NONE || this == matchType) {
					return matchType;
				}
				return MIXED;
			}

		}

	}

	private static final class MapMatch implements Match {

		private final Object item;

		private final Map<?, ?> map;

		private final String segment;

		private final Match parent;

		private MapMatch(Object item, Map<?, ?> map, String segment, Match parent) {
			this.item = item;
			this.map = map;
			this.segment = segment;
			this.parent = parent;
		}

		@Override
		public Object getValue() {
			return this.item;
		}

		@Override
		public void remove() {
			Object removalCandidate = this.map.get(this.segment);
			if (isMapWithEntries(removalCandidate) || isCollectionWithNonScalarEntries(removalCandidate)) {
				return;
			}
			this.map.remove(this.segment);
			if (this.map.isEmpty() && this.parent != null) {
				this.parent.remove();
			}
		}

		@Override
		public void removeSubsection() {
			this.map.remove(this.segment);
			if (this.map.isEmpty() && this.parent != null) {
				this.parent.removeSubsection();
			}
		}

		private boolean isMapWithEntries(Object object) {
			return object instanceof Map && !((Map<?, ?>) object).isEmpty();
		}

		private boolean isCollectionWithNonScalarEntries(Object object) {
			if (!(object instanceof Collection)) {
				return false;
			}
			for (Object entry : (Collection<?>) object) {
				if (entry instanceof Map || entry instanceof Collection) {
					return true;
				}
			}
			return false;
		}

	}

	private static final class CollectionMatch implements Match {

		private final Iterator<?> items;

		private final Collection<?> collection;

		private final Object item;

		private final Match parent;

		private CollectionMatch(Iterator<?> items, Collection<?> collection, Object item, Match parent) {
			this.items = items;
			this.collection = collection;
			this.item = item;
			this.parent = parent;
		}

		@Override
		public Object getValue() {
			return this.item;
		}

		@Override
		public void remove() {
			if (!itemIsEmpty()) {
				return;
			}
			this.items.remove();
			if (this.collection.isEmpty() && this.parent != null) {
				this.parent.remove();
			}
		}

		@Override
		public void removeSubsection() {
			this.items.remove();
			if (this.collection.isEmpty() && this.parent != null) {
				this.parent.removeSubsection();
			}
		}

		private boolean itemIsEmpty() {
			return !isMapWithEntries(this.item) && !isCollectionWithEntries(this.item);
		}

		private boolean isMapWithEntries(Object object) {
			return object instanceof Map && !((Map<?, ?>) object).isEmpty();
		}

		private boolean isCollectionWithEntries(Object object) {
			return object instanceof Collection && !((Collection<?>) object).isEmpty();
		}

	}

	private static final class LeafCollectionMatch implements Match {

		private final Collection<?> collection;

		private final Match parent;

		private LeafCollectionMatch(Collection<?> collection, Match parent) {
			this.collection = collection;
			this.parent = parent;
		}

		@Override
		public Collection<?> getValue() {
			return this.collection;
		}

		@Override
		public void remove() {
			if (containsOnlyScalars(this.collection)) {
				this.collection.clear();
				if (this.parent != null) {
					this.parent.remove();
				}
			}
		}

		@Override
		public void removeSubsection() {
			this.collection.clear();
			if (this.parent != null) {
				this.parent.removeSubsection();
			}
		}

		private boolean containsOnlyScalars(Collection<?> collection) {
			for (Object item : collection) {
				if (item instanceof Collection || item instanceof Map) {
					return false;
				}
			}
			return true;
		}

	}

	private interface MatchCallback {

		void foundMatch(Match match);

		default void absent() {
		}

	}

	private interface Match {

		Object getValue();

		void remove();

		void removeSubsection();

	}

	private static final class ProcessingContext {

		private final Object payload;

		private final List<String> segments;

		private final Match parent;

		private final JsonFieldPath path;

		private ProcessingContext(Object payload, JsonFieldPath path) {
			this(payload, path, null, null);
		}

		private ProcessingContext(Object payload, JsonFieldPath path, List<String> segments, Match parent) {
			this.payload = payload;
			this.path = path;
			this.segments = (segments != null) ? segments : path.getSegments();
			this.parent = parent;
		}

		private String getSegment() {
			return this.segments.get(0);
		}

		@SuppressWarnings("unchecked")
		private <T> T getPayload() {
			return (T) this.payload;
		}

		private boolean isLeaf() {
			return this.segments.size() == 1;
		}

		private Match getParentMatch() {
			return this.parent;
		}

		private ProcessingContext descend(Object payload, Match match) {
			return new ProcessingContext(payload, this.path, this.segments.subList(1, this.segments.size()), match);
		}

	}

	/**
	 * A field that has been extracted from a JSON payload.
	 */
	static class ExtractedField {

		static final Object ABSENT = new Object();

		private final Object value;

		private final PathType type;

		ExtractedField(Object value, PathType type) {
			this.value = value;
			this.type = type;
		}

		Object getValue() {
			return this.value;
		}

		PathType getType() {
			return this.type;
		}

	}

}<|MERGE_RESOLUTION|>--- conflicted
+++ resolved
@@ -58,12 +58,7 @@
 		if (values.isEmpty()) {
 			values.add(ExtractedField.ABSENT);
 		}
-<<<<<<< HEAD
-		return new ExtractedField(
-				(compiledPath.getType() != PathType.SINGLE) ? values : values.get(0),
-=======
-		return new ExtractedField((compiledPath.getType() != PathType.SINGLE) ? matches : matches.get(0),
->>>>>>> 508b3d65
+		return new ExtractedField((compiledPath.getType() != PathType.SINGLE) ? values : values.get(0),
 				compiledPath.getType());
 	}
 
@@ -75,16 +70,7 @@
 				match.remove();
 			}
 
-<<<<<<< HEAD
-				});
-=======
-			@Override
-			public void absent() {
-
-			}
-
 		});
->>>>>>> 508b3d65
 	}
 
 	void removeSubsection(String path, Object payload) {
@@ -95,16 +81,7 @@
 				match.removeSubsection();
 			}
 
-<<<<<<< HEAD
-				});
-=======
-			@Override
-			public void absent() {
-
-			}
-
 		});
->>>>>>> 508b3d65
 	}
 
 	private void traverse(ProcessingContext context, MatchCallback matchCallback) {
